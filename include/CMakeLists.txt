# @copyright (c) 2022-2023 Skolkovo Institute of Science and Technology
#                          (Skoltech). All rights reserved.
#
# NNTile is software framework for fast training of big neural networks on
# distributed-memory heterogeneous systems based on StarPU runtime system.
#
# @file include/CMakeLists.txt
# Set NNTile headers
#
# @version 1.0.0
# @author Aleksandr Mikhalev
# @author Aleksandr Katrutsa
# @date 2023-02-10

# Set list of headers
set(BASE_HDR
    "nntile.hh"
    "nntile/base_types.hh"
    "nntile/constants.hh"
    "nntile/config.hh"
    )

set(KERNEL_HDR
    "nntile/kernel/bias.hh"
    "nntile/kernel/bias/cpu.hh"
    "nntile/kernel/dgelu.hh"
    "nntile/kernel/dgelu/cpu.hh"
    "nntile/kernel/dgelutanh.hh"
    "nntile/kernel/dgelutanh/cpu.hh"
    "nntile/kernel/drelu.hh"
    "nntile/kernel/drelu/cpu.hh"
    "nntile/kernel/gelu.hh"
    "nntile/kernel/gelu/cpu.hh"
    "nntile/kernel/gelutanh.hh"
    "nntile/kernel/gelutanh/cpu.hh"
    "nntile/kernel/hypot.hh"
    "nntile/kernel/hypot/cpu.hh"
    "nntile/kernel/normalize.hh"
    "nntile/kernel/normalize/cpu.hh"
    "nntile/kernel/prod.hh"
    "nntile/kernel/prod/cpu.hh"
    "nntile/kernel/randn.hh"
    "nntile/kernel/randn/cpu.hh"
    "nntile/kernel/relu.hh"
    "nntile/kernel/relu/cpu.hh"
    "nntile/kernel/subcopy.hh"
    "nntile/kernel/subcopy/cpu.hh"
    "nntile/kernel/sumnorm.hh"
    "nntile/kernel/sumnorm/cpu.hh"
    "nntile/kernel/maxsumexp.hh"
    "nntile/kernel/maxsumexp/cpu.hh"
    "nntile/kernel/softmax.hh"
    "nntile/kernel/softmax/cpu.hh"
<<<<<<< HEAD
    "nntile/kernel/sqrt/cpu.hh"
=======
    "nntile/kernel/maximum.hh"
    "nntile/kernel/maximum/cpu.hh"
>>>>>>> a909c711
    )

if(NNTILE_USE_CUDA)
    set(KERNEL_HDR
        ${KERNEL_HDR}
        "nntile/kernel/bias/cuda.hh"
        "nntile/kernel/dgelu/cuda.hh"
        "nntile/kernel/dgelutanh/cuda.hh"
        "nntile/kernel/drelu/cuda.hh"
        "nntile/kernel/gelu/cuda.hh"
        "nntile/kernel/gelutanh/cuda.hh"
        "nntile/kernel/normalize/cuda.hh"
        "nntile/kernel/prod/cuda.hh"
        "nntile/kernel/relu/cuda.hh"
        "nntile/kernel/sumnorm/cuda.hh"
        "nntile/kernel/maxsumexp/cuda.hh"
        "nntile/kernel/softmax/cuda.hh"
        )
endif()

set(STARPU_HDR
    "nntile/starpu/config.hh"
    "nntile/starpu/axpy.hh"
    "nntile/starpu/bias.hh"
    "nntile/starpu/clear.hh"
    "nntile/starpu/dgelu.hh"
    "nntile/starpu/dgelutanh.hh"
    "nntile/starpu/drelu.hh"
    "nntile/starpu/gemm.hh"
    "nntile/starpu/gelu.hh"
    "nntile/starpu/gelutanh.hh"
    "nntile/starpu/hypot.hh"
    "nntile/starpu/nrm2.hh"
    "nntile/starpu/normalize.hh"
    "nntile/starpu/prod.hh"
    "nntile/starpu/randn.hh"
    "nntile/starpu/relu.hh"
    "nntile/starpu/subcopy.hh"
    "nntile/starpu/sumnorm.hh"
    "nntile/starpu/maxsumexp.hh"
    "nntile/starpu/softmax.hh"
<<<<<<< HEAD
    "nntile/starpu/sqrt.hh"
=======
    "nntile/starpu/maximum.hh"
>>>>>>> a909c711
    )

set(TILE_HDR
    "nntile/tile.hh"
    "nntile/tile/traits.hh"
    "nntile/tile/tile.hh"
    "nntile/tile/axpy.hh"
    "nntile/tile/bias.hh"
    "nntile/tile/clear.hh"
    "nntile/tile/copy.hh"
    "nntile/tile/copy_intersection.hh"
    "nntile/tile/dgelu.hh"
    "nntile/tile/dgelutanh.hh"
    "nntile/tile/drelu.hh"
    "nntile/tile/gemm.hh"
    "nntile/tile/gelu.hh"
    "nntile/tile/gelutanh.hh"
    "nntile/tile/nrm2.hh"
    "nntile/tile/normalize.hh"
    "nntile/tile/prod.hh"
    "nntile/tile/randn.hh"
    "nntile/tile/relu.hh"
    "nntile/tile/sumnorm.hh"
    "nntile/tile/maxsumexp.hh"
    "nntile/tile/softmax.hh"
<<<<<<< HEAD
    "nntile/tile/sqrt.hh"
=======
    "nntile/tile/maximum.hh"
>>>>>>> a909c711
    )

set(TENSOR_HDR
    "nntile/tensor.hh"
    "nntile/tensor/traits.hh"
    "nntile/tensor/distributions.hh"
    "nntile/tensor/tensor.hh"
    "nntile/tensor/axpy.hh"
    "nntile/tensor/bias.hh"
    "nntile/tensor/clear.hh"
    "nntile/tensor/copy.hh"
    "nntile/tensor/copy_intersection.hh"
    "nntile/tensor/dgelu.hh"
    "nntile/tensor/dgelutanh.hh"
    "nntile/tensor/drelu.hh"
    "nntile/tensor/gather.hh"
    "nntile/tensor/gemm.hh"
    "nntile/tensor/gelu.hh"
    "nntile/tensor/gelutanh.hh"
    "nntile/tensor/nrm2.hh"
    "nntile/tensor/normalize.hh"
    "nntile/tensor/prod.hh"
    "nntile/tensor/randn.hh"
    "nntile/tensor/relu.hh"
    "nntile/tensor/scatter.hh"
    "nntile/tensor/sumnorm.hh"
    "nntile/tensor/maxsumexp.hh"
    "nntile/tensor/softmax.hh"
<<<<<<< HEAD
    "nntile/tensor/sqrt.hh"
=======
    "nntile/tensor/maximum.hh"
>>>>>>> a909c711
    )

set(LAYER_HDR
    "nntile/layer.hh"
    "nntile/layer/base.hh"
    "nntile/layer/gelu.hh"
    #"nntile/layer/gelutanh.hh"
    "nntile/layer/linear.hh"
    #"nntile/layer/mlp.hh"
    )

set(MODEL_HDR
    "nntile/model.hh"
    "nntile/model/base.hh"
    "nntile/model/deep_linear.hh"
    )

set(OPTIMIZER_HDR
    #"nntile/optimizer.hh"
    #"nntile/optimizer/base.hh"
    #"nntile/optimizer/deep_linear.hh"
    )

set(HDR ${BASE_HDR} ${KERNEL_HDR} ${STARPU_HDR} ${TILE_HDR} ${TENSOR_HDR}
    ${LAYER_HDR})# ${MODEL_HDR} ${OPTIMIZER_HDR})

target_sources(nntile PUBLIC ${HDR})
<|MERGE_RESOLUTION|>--- conflicted
+++ resolved
@@ -51,12 +51,9 @@
     "nntile/kernel/maxsumexp/cpu.hh"
     "nntile/kernel/softmax.hh"
     "nntile/kernel/softmax/cpu.hh"
-<<<<<<< HEAD
     "nntile/kernel/sqrt/cpu.hh"
-=======
     "nntile/kernel/maximum.hh"
     "nntile/kernel/maximum/cpu.hh"
->>>>>>> a909c711
     )
 
 if(NNTILE_USE_CUDA)
@@ -98,11 +95,8 @@
     "nntile/starpu/sumnorm.hh"
     "nntile/starpu/maxsumexp.hh"
     "nntile/starpu/softmax.hh"
-<<<<<<< HEAD
     "nntile/starpu/sqrt.hh"
-=======
     "nntile/starpu/maximum.hh"
->>>>>>> a909c711
     )
 
 set(TILE_HDR
@@ -128,11 +122,8 @@
     "nntile/tile/sumnorm.hh"
     "nntile/tile/maxsumexp.hh"
     "nntile/tile/softmax.hh"
-<<<<<<< HEAD
     "nntile/tile/sqrt.hh"
-=======
     "nntile/tile/maximum.hh"
->>>>>>> a909c711
     )
 
 set(TENSOR_HDR
@@ -161,11 +152,8 @@
     "nntile/tensor/sumnorm.hh"
     "nntile/tensor/maxsumexp.hh"
     "nntile/tensor/softmax.hh"
-<<<<<<< HEAD
     "nntile/tensor/sqrt.hh"
-=======
     "nntile/tensor/maximum.hh"
->>>>>>> a909c711
     )
 
 set(LAYER_HDR
