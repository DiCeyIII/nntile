--- conflicted
+++ resolved
@@ -11,11 +11,7 @@
  * @author Aleksandr Mikhalev
  * @author Aleksandr Katrutsa
  * @author Konstantin Sozykin
-<<<<<<< HEAD
  * @date 2023-05-04
-=======
- * @date 2023-05-02
->>>>>>> 39f410c5
  * */
 
 #pragma once
@@ -66,13 +62,10 @@
 #include <nntile/starpu/scal.hh>
 #include <nntile/starpu/gelu_backward.hh>
 #include <nntile/starpu/gelutanh_backward.hh>
-<<<<<<< HEAD
+#include <nntile/starpu/embedding.hh>
+#include <nntile/starpu/embedding_backward.hh>
 #include <nntile/starpu/fp32_to_fp16.hh>
 #include <nntile/starpu/fp16_to_fp32.hh>
-=======
-#include <nntile/starpu/embedding.hh>
-#include <nntile/starpu/embedding_backward.hh>
->>>>>>> 39f410c5
 
 namespace nntile
 {
@@ -127,13 +120,10 @@
     scal::init();
     gelu_backward::init();
     gelutanh_backward::init();
-<<<<<<< HEAD
+    embedding::init();
+    embedding_backward::init();
     fp32_to_fp16::init();
     fp16_to_fp32::init();
-=======
-    embedding::init();
-    embedding_backward::init();
->>>>>>> 39f410c5
 }
 
 // Restrict StarPU codelets to certain computational units
@@ -181,13 +171,10 @@
     scal::restrict_where(where);
     gelu_backward::restrict_where(where);
     gelutanh_backward::restrict_where(where);
-<<<<<<< HEAD
+    embedding::restrict_where(where);
+    embedding_backward::restrict_where(where);
     fp32_to_fp16::restrict_where(where);
     fp16_to_fp32::restrict_where(where);
-=======
-    embedding::restrict_where(where);
-    embedding_backward::restrict_where(where);
->>>>>>> 39f410c5
 }
 
 // Restore computational units for StarPU codelets
@@ -235,13 +222,10 @@
     scal::restore_where();
     gelu_backward::restore_where();
     gelutanh_backward::restore_where();
-<<<<<<< HEAD
+    embedding::restore_where();
+    embedding_backward::restore_where();
     fp32_to_fp16::restore_where();
     fp16_to_fp32::restore_where();
-=======
-    embedding::restore_where();
-    embedding_backward::restore_where();
->>>>>>> 39f410c5
 }
 
 } // namespace starpu
