--- conflicted
+++ resolved
@@ -10,12 +10,8 @@
  * @version 1.0.0
  * @author Aleksandr Mikhalev
  * @author Aleksandr Katrutsa
-<<<<<<< HEAD
- * @date 2023-03-18
-=======
  * @author Konstantin Sozykin
- * @date 2023-02-10
->>>>>>> a910c5a9
+ * @date 2023-03-27
  * */
 
 #pragma once
