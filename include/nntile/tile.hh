--- conflicted
+++ resolved
@@ -11,11 +11,7 @@
  * @author Aleksandr Mikhalev
  * @author Aleksandr Katrutsa
  * @author Konstantin Sozykin
-<<<<<<< HEAD
- * @date 2023-03-29
-=======
  * @date 2023-04-04
->>>>>>> aff25429
  * */
 
 #pragma once
@@ -52,12 +48,9 @@
 #include <nntile/tile/logsumexp.hh>
 #include <nntile/tile/total_sum_accum.hh>
 #include <nntile/tile/subtract_indexed_column.hh>
-<<<<<<< HEAD
 #include <nntile/tile/scal.hh>
-=======
 #include <nntile/tile/gelu_backward.hh>
 #include <nntile/tile/gelutanh_backward.hh>
->>>>>>> aff25429
 
 namespace nntile
 {
