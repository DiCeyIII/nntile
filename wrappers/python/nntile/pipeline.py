--- conflicted
+++ resolved
@@ -58,18 +58,7 @@
                 # print("Copy true labels in loss")
                 copy_async(y_batch, self.loss.y)
                 # Zero out gradients of all weights and activations
-<<<<<<< HEAD
-                for t in self.model.activations:
-                    if t.grad is not None:
-                        clear_async(t.grad)
-                        t.grad.wont_use()
-                for t in self.model.parameters:
-                    if t.grad is not None:
-                        clear_async(t.grad)
-                        t.grad.wont_use()
-=======
                 self.model.clear_gradients()
->>>>>>> 39f410c5
                 # Loss function shall be instatiated to read X from
                 # activations[-1].value of the model and write gradient into
                 # activations[-1].grad
