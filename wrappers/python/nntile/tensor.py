--- conflicted
+++ resolved
@@ -10,11 +10,7 @@
 # @version 1.0.0
 # @author Aleksandr Mikhalev
 # @author Aleksandr Katrutsa
-<<<<<<< HEAD
 # @date 2023-03-29
-=======
-# @date 2023-03-28
->>>>>>> 70ceedca
 
 from .nntile_core import tensor as core_tensor
 from .nntile_core.tensor import TensorTraits, Tensor_fp32, Tensor_fp64, \
