--- conflicted
+++ resolved
@@ -10,19 +10,11 @@
 # @version 1.0.0
 # @author Aleksandr Mikhalev
 # @author Aleksandr Katrutsa
-<<<<<<< HEAD
-# @date 2023-05-03
+# @date 2023-07-22
 
 from .nntile_core import tensor as core_tensor
 from .nntile_core.tensor import TensorTraits, Tensor_fp32, Tensor_fp64, \
-        Tensor_int64, Tensor_fp16
-=======
-# @date 2023-07-22
-
-from .nntile_core import tensor as core_tensor
-from .nntile_core.tensor import TensorTraits, Tensor_fp32, Tensor_fp64, \
-        Tensor_int64, Tensor_bool
->>>>>>> ad111b6b
+        Tensor_int64, Tensor_fp16, Tensor_bool
 from .nntile_core import TransOp, notrans, trans
 from typing import Union, List
 
