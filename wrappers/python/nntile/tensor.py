--- conflicted
+++ resolved
@@ -10,11 +10,7 @@
 # @version 1.0.0
 # @author Aleksandr Mikhalev
 # @author Aleksandr Katrutsa
-<<<<<<< HEAD
-# @date 2023-03-26
-=======
 # @date 2023-03-27
->>>>>>> 27874c00
 
 from .nntile_core import tensor as core_tensor
 from .nntile_core.tensor import TensorTraits, Tensor_fp32, Tensor_fp64, \
@@ -60,19 +56,12 @@
         raise TypeError
     if type(A) is core_tensor.Tensor_fp32:
         core_tensor.gemm_async_fp32(alpha, trans_A, A, trans_B, B, beta, C,
-<<<<<<< HEAD
                 ndim, batch_ndim)
-    else:
+    elif type(A) is core_tensor.Tensor_fp64:
         core_tensor.gemm_async_fp64(alpha, trans_A, A, trans_B, B, beta, C,
                 ndim, batch_ndim)
-=======
-                ndim)
-    elif type(A) is core_tensor.Tensor_fp64:
-        core_tensor.gemm_async_fp64(alpha, trans_A, A, trans_B, B, beta, C,
-                ndim)
-    else:
-        raise TypeError
->>>>>>> 27874c00
+    else:
+        raise TypeError
 
 # Wrapper for multiprecision ReLU
 def relu_async(x: Tensor) -> None:
@@ -196,17 +185,11 @@
     if type(bias) is not type(x):
         raise TypeError
     if type(x) is core_tensor.Tensor_fp32:
-<<<<<<< HEAD
         core_tensor.bias_async_fp32(alpha, bias, x, axis)
-    else:
+    elif type(x) is core_tensor.Tensor_fp64:
         core_tensor.bias_async_fp64(alpha, bias, x, axis)
-=======
-        core_tensor.bias_async_fp32(bias, x, axis)
-    elif type(x) is core_tensor.Tensor_fp64:
-        core_tensor.bias_async_fp64(bias, x, axis)
-    else:
-        raise TypeError
->>>>>>> 27874c00
+    else:
+        raise TypeError
 
 # Wrapper for multiprecision gather
 def gather_async(x: TensorFloatOrInt, y: TensorFloatOrInt) -> None:
@@ -309,9 +292,6 @@
         core_tensor.addcdiv_async_fp32(alpha, eps, nom, denom, src)
     elif type(nom) is core_tensor.Tensor_fp64:
         core_tensor.addcdiv_async_fp64(alpha, eps, nom, denom, src)
-    else:
-<<<<<<< HEAD
-        core_tensor.addcdiv_async_fp64(alpha, eps, nom, denom, src)
 
 # Wrapper for multiprecision axpy
 def scalprod_async(alpha: float, src1: Tensor, src2: Tensor, beta: float, \
@@ -322,9 +302,9 @@
         raise TypeError
     if type(src1) is core_tensor.Tensor_fp32:
         core_tensor.scalprod_async_fp32(alpha, src1, src2, beta, dst, axis)
-    else:
+    elif type(src1) is core_tensor.Tensor_fp64:
         core_tensor.scalprod_async_fp64(alpha, src1, src2, beta, dst, axis)
-=======
+    else:
         raise TypeError
 
 def logsumexp_async(maxsumexp: Tensor, logsumexp: Tensor) -> None:
@@ -356,4 +336,3 @@
         core_tensor.subtract_indexed_column_async_fp64(val, class_labels, dst)
     else:
         raise TypeError
->>>>>>> 27874c00
