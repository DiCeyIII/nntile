--- conflicted
+++ resolved
@@ -11,11 +11,7 @@
  * @author Aleksandr Mikhalev
  * @author Aleksandr Katrutsa
  * @author Konstantin Sozykin
-<<<<<<< HEAD
  * @date 2023-05-08
-=======
- * @date 2023-05-02
->>>>>>> 39f410c5
  * */
 
 #include <pybind11/pybind11.h>
@@ -453,22 +449,6 @@
     m.def("maxsumexp_fp64", &maxsumexp<fp64_t>);
     m.def("maxsumexp_fp32", &maxsumexp<fp32_t>);
 
-<<<<<<< HEAD
-    m.def("bias_async_fp64", &bias_async<fp64_t>);
-    m.def("bias_async_fp32", &bias_async<fp32_t>);
-    m.def("bias_fp64", &bias<fp64_t>);
-    m.def("bias_fp32", &bias<fp32_t>);
-
-    m.def("add_async_fp64", &add_async<fp64_t>);
-    m.def("add_async_fp32", &add_async<fp32_t>);
-    m.def("add_fp64", &add<fp64_t>);
-    m.def("add_fp32", &add<fp32_t>);
-
-    m.def("add_scalar_async_fp64", &add_scalar_async<fp64_t>);
-    m.def("add_scalar_async_fp32", &add_scalar_async<fp32_t>);
-    m.def("add_scalar_fp64", &add_scalar<fp64_t>);
-    m.def("add_scalar_fp32", &add_scalar<fp32_t>);
-=======
     m.def("add_slice_async_fp64", &add_slice_async<fp64_t>);
     m.def("add_slice_async_fp32", &add_slice_async<fp32_t>);
     m.def("add_slice_fp64", &add_slice<fp64_t>);
@@ -488,7 +468,6 @@
     m.def("prod_fiber_async_fp32", &prod_fiber_async<fp32_t>);
     m.def("prod_fiber_fp64", &prod_fiber<fp64_t>);
     m.def("prod_fiber_fp32", &prod_fiber<fp32_t>);
->>>>>>> 39f410c5
 
     m.def("gather_async_fp64", &gather_async<fp64_t>);
     m.def("gather_async_fp32", &gather_async<fp32_t>);
