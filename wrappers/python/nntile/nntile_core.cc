--- conflicted
+++ resolved
@@ -9,12 +9,8 @@
  *
  * @version 1.0.0
  * @author Aleksandr Mikhalev
-<<<<<<< HEAD
- * @date 2023-02-06
-=======
  * @author Aleksandr Katrutsa
  * @date 2023-02-10
->>>>>>> 6cea2d43
  * */
 
 #include <pybind11/pybind11.h>
