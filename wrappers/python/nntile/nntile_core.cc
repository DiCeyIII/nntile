--- conflicted
+++ resolved
@@ -11,11 +11,7 @@
  * @author Aleksandr Mikhalev
  * @author Aleksandr Katrutsa
  * @author Konstantin Sozykin
-<<<<<<< HEAD
- * @date 2023-05-10
-=======
- * @date 2023-05-08
->>>>>>> 245b7298
+ * @date 2023-05-11
  * */
 
 #include <pybind11/pybind11.h>
