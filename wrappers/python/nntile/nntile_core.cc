/*! @copyright (c) 2022-2023 Skolkovo Institute of Science and Technology
 *                           (Skoltech). All rights reserved.
 *
 * NNTile is software framework for fast training of big neural networks on
 * distributed-memory heterogeneous systems based on StarPU runtime system.
 *
 * @file wrappers/python/nntile/nntile_core.cc
 * Extension module with NNTile wrappers
 *
 * @version 1.0.0
 * @author Aleksandr Mikhalev
 * @author Aleksandr Katrutsa
<<<<<<< HEAD
 * @date 2023-02-11
=======
 * @author Konstantin Sozykin
 * @date 2023-04-04
>>>>>>> a1478f63
 * */

#include <pybind11/pybind11.h>
#include <pybind11/pytypes.h>
#include <pybind11/numpy.h>
#include <pybind11/stl.h>
#include <nntile.hh>
#include <sstream>
#include <cstring>
#include <thread>

using namespace nntile;
namespace py = pybind11;

constexpr auto _wait_for_all_sleep_time = std::chrono::milliseconds(1);

// Extend (sub)module with nntile::starpu functionality
void def_mod_starpu(py::module_ &m)
{
    using namespace nntile::starpu;
    using namespace std::chrono_literals;
    py::class_<Config>(m, "Config").
        def(py::init<int, int, int>()).
        def("init", &Config::init).
        def("shutdown", &Config::shutdown);
    m.def("init", init);
    m.def("pause", starpu_pause);
    m.def("resume", starpu_resume);
    m.def("wait_for_all", [](){
            while(true)
            {
                int nsubmitted = starpu_task_nsubmitted();
                //int nready = starpu_task_nready();
                //std::cout << "S=" << nsubmitted << " R=" << nready << "\n";
                //if (nready > nsubmitted)
                //{
                //    std::cout << "======================\n";
                //}
                std::this_thread::sleep_for(_wait_for_all_sleep_time);
                if(nsubmitted == 0)
                {
                    break;
                }
                if(PyErr_CheckSignals() != 0)
                {
                    throw py::error_already_set();
                }
            }
            starpu_mpi_wait_for_all(MPI_COMM_WORLD);});
}

// numpy.ndarray -> Tile
template<typename T>
void tile_from_array(const tile::Tile<T> &tile,
        const py::array_t<T, py::array::f_style | py::array::forcecast> &array)
{
    // Treat special 0-dimensional case, where NNTile assumes 1 element in a
    // tensor, while 0-dimensional numpy array assumes there no array elements
    if(tile.ndim == 0)
    {
        if(array.ndim() != 1)
        {
            throw std::runtime_error("array.ndim() != 1");
        }
        if(array.shape()[0] != 1)
        {
            throw std::runtime_error("array.shape()[0] != 1");
        }
        // Acquire tile and copy a single element
        auto tile_local = tile.acquire(STARPU_W);
        std::memcpy(tile_local.get_ptr(), array.data(), sizeof(T));
        tile_local.release();
        return;
    }
    // Treat other cases
    if(tile.ndim != array.ndim())
    {
        throw std::runtime_error("tile.ndim != array.ndim()");
    }
    for(Index i = 0; i < tile.ndim; ++i)
    {
        if(array.shape()[i] != tile.shape[i])
        {
            throw std::runtime_error("array.shape()[i] != tile.shape[i]");
        }
    }
    // Acquire tile and copy data
    auto tile_local = tile.acquire(STARPU_W);
    std::memcpy(tile_local.get_ptr(), array.data(),
            tile.nelems*sizeof(T));
    tile_local.release();
}

// Tile -> numpy.ndarray
template<typename T>
void tile_to_array(const tile::Tile<T> &tile,
        py::array_t<T, py::array::f_style> &array)
{
    // Treat special 0-dimensional case, where NNTile assumes 1 element in a
    // tensor, while 0-dimensional numpy array assumes there no array elements
    if(tile.ndim == 0)
    {
        if(array.ndim() != 1)
        {
            throw std::runtime_error("array.ndim() != 1");
        }
        if(array.shape()[0] != 1)
        {
            throw std::runtime_error("array.shape()[0] != 1");
        }
        // Acquire tile and copy a single element
        auto tile_local = tile.acquire(STARPU_R);
        std::memcpy(array.mutable_data(), tile_local.get_ptr(), sizeof(T));
        tile_local.release();
        return;
    }
    // Treat other cases
    if(tile.ndim != array.ndim())
    {
        throw std::runtime_error("tile.ndim != array.ndim()");
    }
    for(Index i = 0; i < tile.ndim; ++i)
    {
        if(array.shape()[i] != tile.shape[i])
        {
            throw std::runtime_error("array.shape()[i] != tile.shape[i]");
        }
    }
    // Acquire tile and copy data
    auto tile_local = tile.acquire(STARPU_R);
    std::memcpy(array.mutable_data(), tile_local.get_ptr(),
            tile.nelems*sizeof(T));
    tile_local.release();
}

// Extend (sub)module with nntile::tile::Tile<T>
template<typename T>
void def_class_tile(py::module_ &m, const char *name)
{
    using namespace nntile::tile;
    py::class_<Tile<T>, TileTraits>(m, name, py::multiple_inheritance()).
        def(py::init<const TileTraits &>()).
        def("unregister", &Tile<T>::unregister).
        def("from_array", tile_from_array<T>).
        def("to_array", tile_to_array<T>);
    m.def("tile_from_array", tile_from_array<T>);
    m.def("tile_to_array", tile_to_array<T>);
}

// Extend (sub)module with nntile::tile functionality
void def_mod_tile(py::module_ &m)
{
    using namespace nntile::tile;
    // Define wrapper for the Class
    py::class_<TileTraits>(m, "TileTraits").
        // Constructor
        def(py::init<const std::vector<Index> &>()).
        // __repr__ function for print(object)
        def("__repr__", [](const TileTraits &data){
                std::stringstream stream;
                stream << data;
                return stream.str();}).
        // Number of dimensions
        def_readonly("ndim", &TileTraits::ndim).
        // Shape of a tile
        def_readonly("shape", &TileTraits::shape).
        // Number of elements of a tile
        def_readonly("nelems", &TileTraits::nelems).
        // Linear to index
        def("linear_to_index", &TileTraits::linear_to_index).
        // Index to linear
        def("index_to_linear", &TileTraits::index_to_linear);
    // Define wrappers for Tile<T>
    def_class_tile<fp32_t>(m, "Tile_fp32");
    def_class_tile<fp64_t>(m, "Tile_fp64");
}

// numpy.ndarray -> Tensor
template<typename T>
void tensor_from_array(const tensor::Tensor<T> &tensor,
        const py::array_t<T, py::array::f_style | py::array::forcecast> &array)
{
    // Treat special 0-dimensional case, where NNTile assumes 1 element in a
    // tensor, while 0-dimensional numpy array assumes there no array elements
    if(tensor.ndim == 0)
    {
        if(array.ndim() != 1)
        {
            throw std::runtime_error("array.ndim() != 1");
        }
        if(array.shape()[0] != 1)
        {
            throw std::runtime_error("array.shape()[0] != 1");
        }
        // Acquire tile and copy a single element
        int mpi_rank = starpu_mpi_world_rank();
        auto tile = tensor.get_tile(0);
        if(mpi_rank == tile.mpi_get_rank())
        {
            auto tile_local = tile.acquire(STARPU_W);
            std::memcpy(tile_local.get_ptr(), array.data(), sizeof(T));
            tile_local.release();
        }
        tile.mpi_flush();
        return;
    }
    // Treat other cases
    if(tensor.ndim != array.ndim())
    {
        throw std::runtime_error("tensor.ndim != array.ndim()");
    }
    for(Index i = 0; i < tensor.ndim; ++i)
    {
        if(array.shape()[i] != tensor.shape[i])
        {
            throw std::runtime_error("array.shape()[i] != tensor.shape[i]");
        }
    }
    if(tensor.grid.nelems != 1)
    {
        throw std::runtime_error("tensor.grid.nelems != 1");
    }
    // Acquire tile and copy data
    int mpi_rank = starpu_mpi_world_rank();
    auto tile = tensor.get_tile(0);
    if(mpi_rank == tile.mpi_get_rank())
    {
        auto tile_local = tile.acquire(STARPU_W);
        std::memcpy(tile_local.get_ptr(), array.data(),
                tile.nelems*sizeof(T));
        tile_local.release();
    }
    tile.mpi_flush();
}

// Tensor -> numpy.ndarray
template<typename T>
void tensor_to_array(const tensor::Tensor<T> &tensor,
        py::array_t<T, py::array::f_style> &array)
{
    // Treat special 0-dimensional case, where NNTile assumes 1 element in a
    // tensor, while 0-dimensional numpy array assumes there no array elements
    if(tensor.ndim == 0)
    {
        if(array.ndim() != 1)
        {
            throw std::runtime_error("array.ndim() != 1");
        }
        if(array.shape()[0] != 1)
        {
            throw std::runtime_error("array.shape()[0] != 1");
        }
        // Acquire tile and copy a single element
        int mpi_rank = starpu_mpi_world_rank();
        auto tile = tensor.get_tile(0);
        if(mpi_rank == tile.mpi_get_rank())
        {
            auto tile_local = tile.acquire(STARPU_R);
            std::memcpy(array.mutable_data(), tile_local.get_ptr(), sizeof(T));
            tile_local.release();
        }
        tile.mpi_flush();
        return;
    }
    // Treat other cases
    if(tensor.ndim != array.ndim())
    {
        throw std::runtime_error("tensor.ndim != array.ndim()");
    }
    for(Index i = 0; i < tensor.ndim; ++i)
    {
        if(array.shape()[i] != tensor.shape[i])
        {
            throw std::runtime_error("array.shape()[i] != tensor.shape[i]");
        }
    }
    if(tensor.grid.nelems != 1)
    {
        throw std::runtime_error("tensor.grid.nelems != 1");
    }
    // Acquire tile and copy data
    int mpi_rank = starpu_mpi_world_rank();
    auto tile = tensor.get_tile(0);
    if(mpi_rank == tile.mpi_get_rank())
    {
        auto tile_local = tile.acquire(STARPU_R);
        std::memcpy(array.mutable_data(), tile_local.get_ptr(),
                tile.nelems*sizeof(T));
        tile_local.release();
    }
}

// Extend (sub)module with nntile::tensor::Tensor<T>
template<typename T>
void def_class_tensor(py::module_ &m, const char *name)
{
    using namespace nntile::tensor;
    py::class_<Tensor<T>, TensorTraits>(m, name, py::multiple_inheritance()).
        def(py::init<const TensorTraits &, const std::vector<int> &,
                starpu_mpi_tag_t &>()).
        def_readonly("next_tag", &Tensor<T>::next_tag).
        def("unregister", &Tensor<T>::unregister).
        def("invalidate_submit", &Tensor<T>::invalidate_submit).
        def("wont_use", &Tensor<T>::wont_use).
        def("from_array", tensor_from_array<T>).
        def("to_array", tensor_to_array<T>).
        // Get tile
        def("get_tile", static_cast<tile::Tile<T>(Tensor<T>::*)(Index) const>(
                    &Tensor<T>::get_tile)).
        def_readonly("distribution", &Tensor<T>::tile_distr);
    m.def("tensor_to_array", tensor_to_array<T>);
    m.def("tensor_from_array", tensor_from_array<T>);
}

// Extend (sub)module with nntile::tensor::distributions functionality
void def_tensor_distributions(py::module_ &m)
{
    using namespace nntile::tensor::distributions;
    m.def("block_cyclic", &block_cyclic);
}

// Extend (sub)module with nntile::tensor functionality
void def_mod_tensor(py::module_ &m)
{
    using namespace nntile::tensor;
    // Define wrapper for TensorTraits
    py::class_<TensorTraits, tile::TileTraits>(m, "TensorTraits",
            py::multiple_inheritance()).
        // Constructor
        def(py::init<const std::vector<Index> &,
                const std::vector<Index> &>()).
        // __repr__ function for print(object)
        def("__repr__", [](const TensorTraits &data){
                std::stringstream stream;
                stream << data;
                return stream.str();}).
        // Get basetile shape
        def_readonly("basetile_shape", &TensorTraits::basetile_shape).
        // Shape of corresponding tile
        def("get_tile_shape", &TensorTraits::get_tile_shape).
        // Shape of a grid
        def("get_grid_shape", [](const TensorTraits &data){
                return data.grid.shape;}).
        // Get grid (TileTraits)
        def_readonly("grid", &TensorTraits::grid);
    // Define wrappers for Tensor<T>
    def_class_tensor<fp64_t>(m, "Tensor_fp64");
    def_class_tensor<fp32_t>(m, "Tensor_fp32");
    def_class_tensor<Index>(m, "Tensor_int64");
    // Add tensor.distributions submodule
    auto distributions = m.def_submodule("distributions");
    def_tensor_distributions(distributions);
    // Add functions for Tensor<T>
    m.def("gemm_async_fp64", &gemm_async<fp64_t>);
    m.def("gemm_async_fp32", &gemm_async<fp32_t>);
    m.def("gemm_fp64", &gemm<fp64_t>);
    m.def("gemm_fp32", &gemm<fp32_t>);
    // Add activation functions for Tensor<T>
    m.def("relu_async_fp64", &relu_async<fp64_t>);
    m.def("relu_async_fp32", &relu_async<fp32_t>);
    m.def("relu_fp64", &relu<fp64_t>);
    m.def("relu_fp32", &relu<fp32_t>);
    m.def("relu_backward_async_fp64", &relu_backward_async<fp64_t>);
    m.def("relu_backward_async_fp32", &relu_backward_async<fp32_t>);
    m.def("relu_backward_fp64", &relu_backward<fp64_t>);
    m.def("relu_backward_fp32", &relu_backward<fp32_t>);
    m.def("drelu_async_fp64", &drelu_async<fp64_t>);
    m.def("drelu_async_fp32", &drelu_async<fp32_t>);
    m.def("drelu_fp64", &drelu<fp64_t>);
    m.def("drelu_fp32", &drelu<fp32_t>);
    // Add other functions for Tensor<T>
    m.def("sum_async_fp64", &sum_async<fp64_t>);
    m.def("sum_async_fp32", &sum_async<fp32_t>);
    m.def("sum_fp64", &sum<fp64_t>);
    m.def("sum_fp32", &sum<fp32_t>);
    m.def("sumnorm_async_fp64", &sumnorm_async<fp64_t>);
    m.def("sumnorm_async_fp32", &sumnorm_async<fp32_t>);
    m.def("sumnorm_fp64", &sumnorm<fp64_t>);
    m.def("sumnorm_fp32", &sumnorm<fp32_t>);
    m.def("softmax_async_fp64", &softmax_async<fp64_t>);
    m.def("softmax_async_fp32", &softmax_async<fp32_t>);
    m.def("softmax_fp64", &softmax<fp64_t>);
    m.def("softmax_fp32", &softmax<fp32_t>);
    m.def("scatter_async_fp64", &scatter_async<fp64_t>);
    m.def("scatter_async_fp32", &scatter_async<fp32_t>);
    m.def("scatter_async_int64", &scatter_async<Index>);
    m.def("scatter_fp64", &scatter<fp64_t>);
    m.def("scatter_fp32", &scatter<fp32_t>);
    m.def("scatter_int64", &scatter<Index>);
    m.def("randn_async_fp64", &randn_async<fp64_t>);
    m.def("randn_async_fp32", &randn_async<fp32_t>);
    m.def("randn_fp64", &randn<fp64_t>);
    m.def("randn_fp32", &randn<fp32_t>);
    m.def("prod_async_fp64", &prod_async<fp64_t>);
    m.def("prod_async_fp32", &prod_async<fp32_t>);
    m.def("prod_fp64", &prod<fp64_t>);
    m.def("prod_fp32", &prod<fp32_t>);
    m.def("nrm2_async_fp64", &nrm2_async<fp64_t>);
    m.def("nrm2_async_fp32", &nrm2_async<fp32_t>);
    m.def("nrm2_fp64", &nrm2<fp64_t>);
    m.def("nrm2_fp32", &nrm2<fp32_t>);
    m.def("normalize_async_fp64", &normalize_async<fp64_t>);
    m.def("normalize_async_fp32", &normalize_async<fp32_t>);
    m.def("normalize_fp64", &normalize<fp64_t>);
    m.def("normalize_fp32", &normalize<fp32_t>);
    m.def("maxsumexp_async_fp64", &maxsumexp_async<fp64_t>);
    m.def("maxsumexp_async_fp32", &maxsumexp_async<fp32_t>);
    m.def("maxsumexp_fp64", &maxsumexp<fp64_t>);
    m.def("maxsumexp_fp32", &maxsumexp<fp32_t>);

    m.def("bias_async_fp64",
          py::overload_cast<const Tensor<fp64_t> &, const Tensor<fp64_t> &,
          Index>(&bias_async<fp64_t>));
    m.def("bias_async_fp64",
          py::overload_cast<fp64_t, const Tensor<fp64_t> &>(&bias_async<fp64_t>));
    m.def("bias_async_fp32",
          py::overload_cast<const Tensor<fp32_t> &, const Tensor<fp32_t> &,
          Index>(&bias_async<fp32_t>));
    m.def("bias_async_fp32",
          py::overload_cast<fp32_t, const Tensor<fp32_t> &>(&bias_async<fp32_t>));
    m.def("bias_fp64",
          py::overload_cast<const Tensor<fp64_t> &, const Tensor<fp64_t> &, Index>(&bias<fp64_t>));
    m.def("bias_fp64",
          py::overload_cast<fp64_t, const Tensor<fp64_t> &>(&bias<fp64_t>));
    m.def("bias_fp32",
          py::overload_cast<const Tensor<fp32_t> &, const Tensor<fp32_t> &,
          Index>(&bias<fp32_t>));
    m.def("bias_fp32",
          py::overload_cast<fp32_t, const Tensor<fp32_t> &>(&bias<fp32_t>));

    m.def("gather_async_fp64", &gather_async<fp64_t>);
    m.def("gather_async_fp32", &gather_async<fp32_t>);
    m.def("gather_async_int64", &gather_async<Index>);
    m.def("gather_fp64", &gather<fp64_t>);
    m.def("gather_fp32", &gather<fp32_t>);
    m.def("gather_int64", &gather<Index>);

    m.def("copy_intersection_async_fp64", &copy_intersection_async<fp64_t>);
    m.def("copy_intersection_async_fp32", &copy_intersection_async<fp32_t>);
    m.def("copy_intersection_async_int64", &copy_intersection_async<Index>);

    m.def("copy_intersection_fp64", &copy_intersection<fp64_t>);
    m.def("copy_intersection_fp32", &copy_intersection<fp32_t>);
    m.def("copy_intersection_int64", &copy_intersection<Index>);
    
    m.def("copy_async_fp64", &copy_async<fp64_t>);
    m.def("copy_async_fp32", &copy_async<fp32_t>);
    m.def("copy_async_int64", &copy_async<Index>);

    m.def("copy_fp64", &copy<fp64_t>);
    m.def("copy_fp32", &copy<fp32_t>);
    m.def("copy_int64", &copy<Index>);

    m.def("clear_async_fp64", &clear_async<fp64_t>);
    m.def("clear_async_fp32", &clear_async<fp32_t>);
    m.def("clear_fp64", &clear<fp64_t>);
    m.def("clear_fp32", &clear<fp32_t>);
        
    m.def("axpy_async_fp64", py::overload_cast<fp64_t, const Tensor<fp64_t>&,
            const Tensor<fp64_t>&>(&axpy_async<fp64_t>));
    m.def("axpy_async_fp32", py::overload_cast<fp32_t, const Tensor<fp32_t>&,
            const Tensor<fp32_t>&>(&axpy_async<fp32_t>));
    m.def("axpy_fp64", py::overload_cast<fp64_t, const Tensor<fp64_t>&,
            const Tensor<fp64_t>&>(&axpy<fp64_t>));
    m.def("axpy_fp32", py::overload_cast<fp32_t, const Tensor<fp32_t>&,
            const Tensor<fp32_t>&>(&axpy<fp32_t>));

    m.def("axpy_async_fp64", py::overload_cast<const Tensor<fp64_t>&,
            const Tensor<fp64_t>&,
            const Tensor<fp64_t>&>(&axpy_async<fp64_t>));
    m.def("axpy_async_fp32", py::overload_cast<const Tensor<fp32_t>&,
            const Tensor<fp32_t>&,
            const Tensor<fp32_t>&>(&axpy_async<fp32_t>));
    m.def("axpy_fp64", py::overload_cast<const Tensor<fp64_t>&,
            const Tensor<fp64_t>&, const Tensor<fp64_t>&>(&axpy<fp64_t>));
    m.def("axpy_fp32", py::overload_cast<const Tensor<fp32_t>&,
            const Tensor<fp32_t>&, const Tensor<fp32_t>&>(&axpy<fp32_t>));

    m.def("sqrt_async_fp64", &sqrt_async<fp64_t>);
    m.def("sqrt_async_fp32", &sqrt_async<fp32_t>);
    m.def("sqrt_fp64", &sqrt<fp64_t>);
    m.def("sqrt_fp32", &sqrt<fp32_t>);
    m.def("maximum_async_fp64", &maximum_async<fp64_t>);
    m.def("maximum_async_fp32", &maximum_async<fp32_t>);
    m.def("maximum_fp64", &maximum<fp64_t>);
    m.def("maximum_fp32", &maximum<fp32_t>);

    m.def("addcdiv_async_fp64", &addcdiv_async<fp64_t>);
    m.def("addcdiv_async_fp32", &addcdiv_async<fp32_t>);
    m.def("addcdiv_fp64", &addcdiv<fp64_t>);
    m.def("addcdiv_fp32", &addcdiv<fp32_t>);

    m.def("logsumexp_async_fp64", &logsumexp_async<fp64_t>);
    m.def("logsumexp_async_fp32", &logsumexp_async<fp32_t>);
    m.def("logsumexp_fp64", &logsumexp<fp64_t>);
    m.def("logsumexp_fp32", &logsumexp<fp32_t>);

    m.def("total_sum_accum_async_fp64", &total_sum_accum_async<fp64_t>);
    m.def("total_sum_accum_async_fp32", &total_sum_accum_async<fp32_t>);
    m.def("total_sum_accum_fp64", &total_sum_accum<fp64_t>);
    m.def("total_sum_accum_fp32", &total_sum_accum<fp32_t>);

    m.def("subtract_indexed_column_async_fp64",
            &subtract_indexed_column_async<fp64_t>);
    m.def("subtract_indexed_column_async_fp32",
            &subtract_indexed_column_async<fp32_t>);
    m.def("subtract_indexed_column_fp64", &subtract_indexed_column<fp64_t>);
    m.def("subtract_indexed_column_fp32", &subtract_indexed_column<fp32_t>);
    
    m.def("scal_async_fp64", &scal_async<fp64_t>);
    m.def("scal_async_fp32", &scal_async<fp32_t>);
    m.def("scal_fp64", &scal<fp64_t>);
    m.def("scal_fp32", &scal<fp32_t>);

    m.def("scalprod_async_fp64", &scalprod_async<fp64_t>);
    m.def("scalprod_async_fp32", &scalprod_async<fp32_t>);
    m.def("scalprod_fp64", &scalprod<fp64_t>);
    m.def("scalprod_fp32", &scalprod<fp32_t>);
    
    // gelu and dgelu
    m.def("gelu_async_fp64", &gelu_async<fp64_t>);
    m.def("gelu_async_fp32", &gelu_async<fp32_t>);
    m.def("gelu_fp64", &gelu<fp64_t>);
    m.def("gelu_fp32", &gelu<fp32_t>);
    m.def("gelu_backward_async_fp64", &gelu_backward_async<fp64_t>);
    m.def("gelu_backward_async_fp32", &gelu_backward_async<fp32_t>);
    m.def("gelu_backward_fp64", &gelu_backward<fp64_t>);
    m.def("gelu_backward_fp32", &gelu_backward<fp32_t>);

    m.def("gelutanh_async_fp64", &gelutanh_async<fp64_t>);
    m.def("gelutanh_async_fp32", &gelutanh_async<fp32_t>);
    m.def("gelutanh_fp64", &gelutanh<fp64_t>);
    m.def("gelutanh_fp32", &gelutanh<fp32_t>);
    m.def("gelutanh_backward_async_fp64", &gelutanh_backward_async<fp64_t>);
    m.def("gelutanh_backward_async_fp32", &gelutanh_backward_async<fp32_t>);
    m.def("gelutanh_backward_fp64", &gelutanh_backward<fp64_t>);
    m.def("gelutanh_backward_fp32", &gelutanh_backward<fp32_t>);
    
    m.def("dgelu_async_fp64", &dgelu_async<fp64_t>);
    m.def("dgelu_async_fp32", &dgelu_async<fp32_t>);
    m.def("dgelu_fp64", &dgelu<fp64_t>);
    m.def("dgelu_fp32", &dgelu<fp32_t>);
    m.def("dgelutanh_async_fp64", &dgelutanh_async<fp64_t>);
    m.def("dgelutanh_async_fp32", &dgelutanh_async<fp32_t>);
    m.def("dgelutanh_fp64", &dgelutanh<fp64_t>);
    m.def("dgelutanh_fp32", &dgelutanh<fp32_t>);   
}

// Main extension module with all wrappers
PYBIND11_MODULE(nntile_core, m)
{
    // Add starpu submodule
    auto starpu = m.def_submodule("starpu");
    def_mod_starpu(starpu);
    // Add tile submodule
    auto tile = m.def_submodule("tile");
    def_mod_tile(tile);
    // Add tensor submodule
    auto tensor = m.def_submodule("tensor");
    def_mod_tensor(tensor);
    // Define TransOp class and corresponding constants
    py::class_<TransOp>(m, "TransOp").
        // Constructor
        def(py::init<const enum TransOp::Value &>());
    m.attr("notrans") = py::cast(new TransOp(TransOp::NoTrans));
    m.attr("trans") = py::cast(new TransOp(TransOp::Trans));
}<|MERGE_RESOLUTION|>--- conflicted
+++ resolved
@@ -10,12 +10,8 @@
  * @version 1.0.0
  * @author Aleksandr Mikhalev
  * @author Aleksandr Katrutsa
-<<<<<<< HEAD
- * @date 2023-02-11
-=======
  * @author Konstantin Sozykin
  * @date 2023-04-04
->>>>>>> a1478f63
  * */
 
 #include <pybind11/pybind11.h>
@@ -426,25 +422,10 @@
     m.def("maxsumexp_fp64", &maxsumexp<fp64_t>);
     m.def("maxsumexp_fp32", &maxsumexp<fp32_t>);
 
-    m.def("bias_async_fp64",
-          py::overload_cast<const Tensor<fp64_t> &, const Tensor<fp64_t> &,
-          Index>(&bias_async<fp64_t>));
-    m.def("bias_async_fp64",
-          py::overload_cast<fp64_t, const Tensor<fp64_t> &>(&bias_async<fp64_t>));
-    m.def("bias_async_fp32",
-          py::overload_cast<const Tensor<fp32_t> &, const Tensor<fp32_t> &,
-          Index>(&bias_async<fp32_t>));
-    m.def("bias_async_fp32",
-          py::overload_cast<fp32_t, const Tensor<fp32_t> &>(&bias_async<fp32_t>));
-    m.def("bias_fp64",
-          py::overload_cast<const Tensor<fp64_t> &, const Tensor<fp64_t> &, Index>(&bias<fp64_t>));
-    m.def("bias_fp64",
-          py::overload_cast<fp64_t, const Tensor<fp64_t> &>(&bias<fp64_t>));
-    m.def("bias_fp32",
-          py::overload_cast<const Tensor<fp32_t> &, const Tensor<fp32_t> &,
-          Index>(&bias<fp32_t>));
-    m.def("bias_fp32",
-          py::overload_cast<fp32_t, const Tensor<fp32_t> &>(&bias<fp32_t>));
+    m.def("bias_async_fp64", &bias_async<fp64_t>);
+    m.def("bias_async_fp32", &bias_async<fp32_t>);
+    m.def("bias_fp64", &bias<fp64_t>);
+    m.def("bias_fp32", &bias<fp32_t>);
 
     m.def("gather_async_fp64", &gather_async<fp64_t>);
     m.def("gather_async_fp32", &gather_async<fp32_t>);
