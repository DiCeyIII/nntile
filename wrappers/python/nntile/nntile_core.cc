--- conflicted
+++ resolved
@@ -11,11 +11,7 @@
  * @author Aleksandr Mikhalev
  * @author Aleksandr Katrutsa
  * @author Konstantin Sozykin
-<<<<<<< HEAD
- * @date 2023-03-26
-=======
  * @date 2023-03-27
->>>>>>> 27874c00
  * */
 
 #include <pybind11/pybind11.h>
