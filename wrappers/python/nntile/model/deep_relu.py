# @copyright (c) 2022-2023 Skolkovo Institute of Science and Technology
#                           (Skoltech). All rights reserved.
#
# NNTile is software framework for fast training of big neural networks on
# distributed-memory heterogeneous systems based on StarPU runtime system.
#
# @file wrappers/python/nntile/model/deep_relu.py
# Deep ReLU model of NNTile Python package
#
# @version 1.0.0
# @author Aleksandr Mikhalev
<<<<<<< HEAD
# @date 2023-05-06
=======
# @date 2023-07-13
>>>>>>> ad111b6b

from nntile.tensor import TensorTraits, Tensor, TensorOrNone, TensorMoments, \
        notrans, trans, Tensor_fp32
from nntile.model.base_model import BaseModel
from nntile.layer.linear import Linear
from nntile.layer.act import Act
import numpy as np
from typing import List

class DeepReLU(BaseModel):
    next_tag: int
    fp32_fast_fp16: bool
    fp32_convert_fp16: bool

    # Construct model with all the provided data
    def __init__(self, x: TensorMoments, side: str, ndim: int, \
            add_shape: int, add_basetile_shape: int, nlayers: int, \
<<<<<<< HEAD
            n_classes:int, next_tag: int, fp32_fast_fp16: bool = False, \
            fp32_convert_fp16: bool = False):
=======
            n_classes:int, next_tag: int):
>>>>>>> ad111b6b
        # Check parameter side
        if side != 'L' and side != 'R':
            raise ValueError("side must be either 'L' or 'R'")
        # Check number of layers
        if nlayers < 2:
            raise ValueError("nlayers must be at least 2")
        # Check parameter ndim
        if ndim <= 0:
            raise ValueError("ndim must be positive integer")
        # Init activations and list of layers
        activations = [x]
        layers = []
        # Initial linear layer that converts input to internal shape
<<<<<<< HEAD
        new_layer, next_tag = Linear.generate_simple_mpiroot(x, side, \
                notrans, ndim, [add_shape], [add_basetile_shape], next_tag, \
                fp32_fast_fp16, fp32_convert_fp16)
        self.fp32_fast_fp16 = new_layer.fp32_fast_fp16
        self.fp32_convert_fp16 = new_layer.fp32_convert_fp16
        print("Layer 0 shape", new_layer.w.value.shape, \
                new_layer.y.value.shape)
=======
        new_layer, next_tag = Linear.generate_simple(x, side, notrans, \
                ndim, [add_shape], [add_basetile_shape], next_tag)
        layers.append(new_layer)
        activations.extend(new_layer.activations_output)
        new_layer, next_tag = Act.generate_simple(activations[-1], "relu", \
                next_tag)
>>>>>>> ad111b6b
        layers.append(new_layer)
        activations.extend(new_layer.activations_output)
        #new_layer, next_tag = Act.generate_simple(activations[-1], "relu", \
        #        next_tag)
        #layers.append(new_layer)
        #activations.extend(new_layer.activations_output)
        # Internal linear layers with the same internal shape
        for i in range(1, nlayers-1):
<<<<<<< HEAD
            new_layer, next_tag = Linear.generate_simple_mpiroot( \
                    activations[-1], side, notrans, 1, [add_shape], \
                    [add_basetile_shape], next_tag, fp32_fast_fp16, \
                    fp32_convert_fp16)
            print("Layer {} shape".format(i), new_layer.w.value.shape, \
                    new_layer.y.value.shape)
=======
            new_layer, next_tag = Linear.generate_simple( \
                    activations[-1], side, notrans, 1, [add_shape], \
                    [add_basetile_shape], next_tag)
            layers.append(new_layer)
            activations.extend(new_layer.activations_output)
            new_layer, next_tag = Act.generate_simple(activations[-1], \
                    "relu", next_tag)
>>>>>>> ad111b6b
            layers.append(new_layer)
            activations.extend(new_layer.activations_output)
            #new_layer, next_tag = Act.generate_simple(activations[-1], \
            #        "relu", next_tag)
            #layers.append(new_layer)
            #activations.extend(new_layer.activations_output)
        # Finalizing linear layer that converts result back to proper shape
<<<<<<< HEAD
        # if side == 'L':
        #     new_shape = x.value.shape[-ndim:]
        #     new_base = x.value.basetile_shape[-ndim:]
        # else:
        #     new_shape = x.value.shape[:ndim]
        #     new_base = x.value.basetile_shape[:ndim]

        new_layer, next_tag = Linear.generate_simple_mpiroot(activations[-1], \
                side, notrans, 1, [n_classes], [n_classes], next_tag, \
                fp32_fast_fp16, fp32_convert_fp16)
        print("Last layer shape", new_layer.w.value.shape, \
                new_layer.y.value.shape)
=======
        new_layer, next_tag = Linear.generate_simple(activations[-1], \
                side, notrans, 1, [n_classes], [n_classes], next_tag)
>>>>>>> ad111b6b
        layers.append(new_layer)
        activations.extend(new_layer.activations_output)
        self.next_tag = next_tag
        # Fill Base Model with the generated data
        super().__init__(activations, layers)

    # Randomly init all linear layers
    def init_randn_async(self):
        for l in self.layers:
            if type(l) is Linear:
                l.init_randn_async()

    @staticmethod
    def from_torch(torch_mlp, batch_size: int, n_classes: int, \
            nonlinearity: str, next_tag: int):
        '''
        torch_mlp is PyTorch MLP where all intermediate dimensions are the \
                same and no biases in linear layers
        '''
        gemm_ndim = 1
        n_layers = len(list(torch_mlp.parameters()))
        for i, p in enumerate(torch_mlp.parameters()):
            if i == 0:
                hidden_layer_dim = p.shape[0]
                n_pixels = p.shape[1]
            elif hidden_layer_dim != p.shape[1]:
                print(p.shape, hidden_layer_dim)
                raise ValueError("PyTorch model has different hidden dims")
            if i == n_layers - 1 and p.shape[0] != n_classes:
                raise ValueError("Last layer of PyTorch model does not " \
                        "correspond to the target number of classes")
        hidden_layer_dim_tile = hidden_layer_dim
        x_traits = TensorTraits([batch_size, n_pixels], [batch_size, n_pixels])
        x_distr = [0] * x_traits.grid.nelems
        x = Tensor_fp32(x_traits, x_distr, next_tag)
        next_tag = x.next_tag
        x_grad = None
        x_grad_required = False
        x_moments = TensorMoments(x, x_grad, x_grad_required)
        if nonlinearity == "relu":
            mlp_nntile = DeepReLU(x_moments, 'L', gemm_ndim, \
                    hidden_layer_dim, hidden_layer_dim_tile, n_layers, \
                    n_classes, next_tag)
            for p, p_torch in \
                    zip(mlp_nntile.parameters, torch_mlp.parameters()):
                p.value.from_array(p_torch.detach().numpy().T)
            return mlp_nntile, mlp_nntile.next_tag
<|MERGE_RESOLUTION|>--- conflicted
+++ resolved
@@ -9,11 +9,7 @@
 #
 # @version 1.0.0
 # @author Aleksandr Mikhalev
-<<<<<<< HEAD
-# @date 2023-05-06
-=======
 # @date 2023-07-13
->>>>>>> ad111b6b
 
 from nntile.tensor import TensorTraits, Tensor, TensorOrNone, TensorMoments, \
         notrans, trans, Tensor_fp32
@@ -31,12 +27,8 @@
     # Construct model with all the provided data
     def __init__(self, x: TensorMoments, side: str, ndim: int, \
             add_shape: int, add_basetile_shape: int, nlayers: int, \
-<<<<<<< HEAD
             n_classes:int, next_tag: int, fp32_fast_fp16: bool = False, \
             fp32_convert_fp16: bool = False):
-=======
-            n_classes:int, next_tag: int):
->>>>>>> ad111b6b
         # Check parameter side
         if side != 'L' and side != 'R':
             raise ValueError("side must be either 'L' or 'R'")
@@ -50,70 +42,33 @@
         activations = [x]
         layers = []
         # Initial linear layer that converts input to internal shape
-<<<<<<< HEAD
-        new_layer, next_tag = Linear.generate_simple_mpiroot(x, side, \
-                notrans, ndim, [add_shape], [add_basetile_shape], next_tag, \
+        new_layer, next_tag = Linear.generate_simple(x, side, notrans, ndim, \
+                [add_shape], [add_basetile_shape], next_tag, \
                 fp32_fast_fp16, fp32_convert_fp16)
         self.fp32_fast_fp16 = new_layer.fp32_fast_fp16
         self.fp32_convert_fp16 = new_layer.fp32_convert_fp16
-        print("Layer 0 shape", new_layer.w.value.shape, \
-                new_layer.y.value.shape)
-=======
-        new_layer, next_tag = Linear.generate_simple(x, side, notrans, \
-                ndim, [add_shape], [add_basetile_shape], next_tag)
         layers.append(new_layer)
         activations.extend(new_layer.activations_output)
         new_layer, next_tag = Act.generate_simple(activations[-1], "relu", \
                 next_tag)
->>>>>>> ad111b6b
         layers.append(new_layer)
         activations.extend(new_layer.activations_output)
-        #new_layer, next_tag = Act.generate_simple(activations[-1], "relu", \
-        #        next_tag)
-        #layers.append(new_layer)
-        #activations.extend(new_layer.activations_output)
         # Internal linear layers with the same internal shape
         for i in range(1, nlayers-1):
-<<<<<<< HEAD
-            new_layer, next_tag = Linear.generate_simple_mpiroot( \
+            new_layer, next_tag = Linear.generate_simple( \
                     activations[-1], side, notrans, 1, [add_shape], \
                     [add_basetile_shape], next_tag, fp32_fast_fp16, \
                     fp32_convert_fp16)
-            print("Layer {} shape".format(i), new_layer.w.value.shape, \
-                    new_layer.y.value.shape)
-=======
-            new_layer, next_tag = Linear.generate_simple( \
-                    activations[-1], side, notrans, 1, [add_shape], \
-                    [add_basetile_shape], next_tag)
             layers.append(new_layer)
             activations.extend(new_layer.activations_output)
             new_layer, next_tag = Act.generate_simple(activations[-1], \
                     "relu", next_tag)
->>>>>>> ad111b6b
             layers.append(new_layer)
             activations.extend(new_layer.activations_output)
-            #new_layer, next_tag = Act.generate_simple(activations[-1], \
-            #        "relu", next_tag)
-            #layers.append(new_layer)
-            #activations.extend(new_layer.activations_output)
         # Finalizing linear layer that converts result back to proper shape
-<<<<<<< HEAD
-        # if side == 'L':
-        #     new_shape = x.value.shape[-ndim:]
-        #     new_base = x.value.basetile_shape[-ndim:]
-        # else:
-        #     new_shape = x.value.shape[:ndim]
-        #     new_base = x.value.basetile_shape[:ndim]
-
-        new_layer, next_tag = Linear.generate_simple_mpiroot(activations[-1], \
+        new_layer, next_tag = Linear.generate_simple(activations[-1], \
                 side, notrans, 1, [n_classes], [n_classes], next_tag, \
                 fp32_fast_fp16, fp32_convert_fp16)
-        print("Last layer shape", new_layer.w.value.shape, \
-                new_layer.y.value.shape)
-=======
-        new_layer, next_tag = Linear.generate_simple(activations[-1], \
-                side, notrans, 1, [n_classes], [n_classes], next_tag)
->>>>>>> ad111b6b
         layers.append(new_layer)
         activations.extend(new_layer.activations_output)
         self.next_tag = next_tag
