--- conflicted
+++ resolved
@@ -10,7 +10,7 @@
 # @version 1.0.0
 # @author Aleksandr Mikhalev
 # @author Aleksandr Katrutsa
-# @date 2023-06-21
+# @date 2023-06-29
 
 from nntile.tensor import TensorTraits, Tensor, TensorOrNone, TensorMoments, \
         notrans, trans, Tensor_fp32, Tensor_int64, Tensor_bool
@@ -109,29 +109,24 @@
         inner_dim = config["inner_dim"]
         inner_dim_tile = config["inner_dim_tile"]
         layer_norm_epsilon = config["layer_norm_epsilon"]
-<<<<<<< HEAD
         num_hidden_layers = config["num_hidden_layers"]
         n_head = config["n_head"]
+        seq_len = input_ids.value.shape[0]
+        seq_len_tile = input_ids.value.basetile_shape[0]
         activations = [input_ids, positional_ids]
         layers = []
+        mask_traits = TensorTraits((seq_len, seq_len), \
+                (seq_len_tile, seq_len_tile))
+        mask_distr = [0] * mask_traits.grid.nelems
+        self.mask = Tensor_bool(mask_traits, mask_distr, next_tag)
+        next_tag = self.mask.next_tag
+        mask_np = np.array(np.triu(np.ones((seq_len, seq_len))), dtype=bool, \
+                order="F")
+        self.mask.from_array(mask_np)
+
         wte_layer, next_tag = Embedding.generate_simple(input_ids.value, \
                 Tensor_fp32, 0, vocab_size, embed_dim, embed_dim_tile, \
                 vocab_embed_dim_tile, next_tag)
-=======
-        hidden_size = config["hidden_size"]
-        seq_len = config["seq_len"]
-        activations = [input_ids, positional_ids]
-        layers = []
-        
-        mask_traits = TensorTraits((seq_len, seq_len), (seq_len, seq_len))
-        self.mask = Tensor_bool(mask_traits, [0], next_tag)
-        next_tag = self.mask.next_tag
-        mask_np = np.array(np.triu(np.ones((seq_len, seq_len))), dtype=bool, order="F")
-        self.mask.from_array(mask_np)
-        wte_layer, next_tag = Embedding.generate_simple(input_ids.value, Tensor_fp32, 0, 
-                                                        vocab_size, embed_dim, embed_dim,
-                                                        embed_dim, next_tag) # config.vocab_size, self.embed_dim
->>>>>>> e2f9c6e2
         layers.append(wte_layer)
         activations.extend(wte_layer.activations_output)
         
@@ -153,16 +148,9 @@
             layers.append(l_norm)
             activations.extend(l_norm.activations_output)
 
-<<<<<<< HEAD
             attn_layer, next_tag = Attention.generate_simple_mpiroot( \
                     activations[-1], activations[-1], activations[-1], \
-                    n_head, next_tag)
-=======
-            attn_layer, next_tag = Attention.generate_simple_mpiroot(activations[-1],
-                                                                     activations[-1],
-                                                                     activations[-1],
-                                                                     config["n_head"], next_tag, self.mask)
->>>>>>> e2f9c6e2
+                    n_head, next_tag, self.mask)
             layers.append(attn_layer)
             activations.extend(attn_layer.activations_output)
 
@@ -205,33 +193,10 @@
         super().__init__(activations, layers)
 
     @staticmethod
-<<<<<<< HEAD
     def from_torch(torch_gpt2, batch_size: int, batch_size_tile: int, \
             seq_len: int, seq_len_tile: int, config: GPT2Config, \
             next_tag: int):
         positional_ids_traits = TensorTraits([seq_len], [seq_len_tile])
-=======
-    def from_torch(torch_gpt2, batch_size: int, seq_len: int, config_, next_tag: int):
-        # config = {
-        #     "vocab_size": torch_gpt2.transformer.wte.weight.shape[0],
-        #     "embed_dim": torch_gpt2.transformer.wte.weight.shape[1],
-        #     "max_position_embeddings": torch_gpt2.transformer.wpe.weight.shape[0],
-        #     "layer_norm_epsilon": layer_norm_eps
-        # }
-        config = {
-            "vocab_size": config_.vocab_size,
-            "embed_dim": config_.n_embd,
-            "max_position_embeddings": config_.max_position_embeddings,
-            "layer_norm_epsilon": config_.layer_norm_epsilon,
-            "num_hidden_layers": config_.num_hidden_layers,
-            "hidden_size": config_.hidden_size,
-            "n_inner": config_.n_inner,
-            "activation_function": "gelutanh",
-            "n_head": config_.n_head,
-            "seq_len": seq_len,
-        }
-        positional_ids_traits = TensorTraits([seq_len], [seq_len])
->>>>>>> e2f9c6e2
         positional_ids_distr = [0] * positional_ids_traits.grid.nelems
         positional_ids_value = Tensor_int64(positional_ids_traits, \
                 positional_ids_distr, next_tag)
@@ -301,4 +266,4 @@
     def unregister(self):
         super().unregister()
         if self.mask:
-            self.mask.unregister()+            self.mask.unregister()
