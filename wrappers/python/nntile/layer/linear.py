# @copyright (c) 2022-2023 Skolkovo Institute of Science and Technology
#                           (Skoltech). All rights reserved.
#
# NNTile is software framework for fast training of big neural networks on
# distributed-memory heterogeneous systems based on StarPU runtime system.
#
# @file wrappers/python/nntile/layer/linear.py
# Linear layer of NNTile Python package
#
# @version 1.0.0
# @author Aleksandr Mikhalev
# @author Aleksandr Katrutsa
# @date 2023-09-29

import nntile
from nntile.tensor import TensorTraits, Tensor, TensorOrNone, TensorMoments, \
        TransOp, trans, notrans, copy_async, gemm_async, randn_async, \
        add_slice_async, add_fiber_async, sum_slice_async, sum_fiber_async, \
        gemm_ex_async
from nntile.layer.base_layer import BaseLayer
import numpy as np
from typing import List, Union, Optional

class Linear(BaseLayer):
    side: str
    trans_x: TransOp
    x: TensorMoments
    y: TensorMoments
    w: TensorMoments
    ndim: int
    #b: TensorMoments
    #b_axis: int
    fp32_fast_tf32: bool
    fp32_convert_fp16: bool
    x_fp16: TensorMoments
    y_fp16: TensorMoments
    w_fp16: TensorMoments
    b: Union[TensorMoments, None]

    # Construct linear layer with all the provided data
    def __init__(self, side: str, trans_x: TransOp, x: TensorMoments, \
            y: TensorMoments, w: TensorMoments, ndim: int, \
            b: Union[TensorMoments, None], \
            fp32_fast_tf32: bool = False, \
            fp32_convert_fp16: bool = False, \
            x_fp16: Optional[TensorMoments] = None, \
            w_fp16: Optional[TensorMoments] = None, \
            y_fp16: Optional[TensorMoments] = None, \
            redux: bool = False):
        # Check parameter side
        if side != 'L' and side != 'R':
            raise ValueError("side must be either 'L' or 'R'")
        # Check parameter ndim
        if ndim <= 0:
            raise ValueError("ndim must be positive integer")
        # Redirect to BaseClass initialization
        if b is None:
            super().__init__([x], [y], [w], [x_fp16, w_fp16, y_fp16])
            self.b = None
        else:
            super().__init__([x], [y], [w, b], [x_fp16, w_fp16, y_fp16])
            self.b = b
            self.b.grad.set_reduction_add()
        # Set up local named parameters
        self.side = side
        self.trans_x = trans_x
        self.ndim = ndim
        self.x = x
<<<<<<< HEAD
        if self.x.grad:
=======
        if self.x.grad is not None:
>>>>>>> 2ff89ee9
            self.x.grad.set_reduction_add()
        self.y = y
        self.y.value.set_reduction_add()
        self.w = w
        self.w.grad.set_reduction_add()
        self.x_fp16 = x_fp16
        self.w_fp16 = w_fp16
        self.y_fp16 = y_fp16
        self.fp32_fast_tf32 = fp32_fast_tf32
        self.fp32_convert_fp16 = fp32_convert_fp16
        if redux:
            self.redux = 1
        else:
            self.redux = 0

    # Simple generator for the linear layer
    @staticmethod
    def generate_simple(x: TensorMoments, side: str, trans_x: TransOp, \
            in_features_ndim: int, out_features_shape: List[int], \
            out_features_basetile_shape: List[int], next_tag: int, \
            bias: bool=True, fp32_fast_tf32: bool=False, \
            fp32_convert_fp16: bool=False, redux: bool=False):
        # Define shapes
        ndim = in_features_ndim
        add_shape = out_features_shape
        add_basetile_shape = out_features_basetile_shape
        if side == 'L':
            if trans_x == notrans:
                w_shape = x.value.shape[-ndim:] + add_shape
                w_tile = x.value.basetile_shape[-ndim:] + add_basetile_shape
                y_shape = x.value.shape[:-ndim] + add_shape
                y_tile = x.value.basetile_shape[:-ndim] + add_basetile_shape
            else:
                w_shape = x.value.shape[:ndim] + add_shape
                w_tile = x.value.basetile_shape[:ndim] + add_basetile_shape
                y_shape = x.value.shape[ndim:] + add_shape
                y_tile = x.value.basetile_shape[ndim:] + add_basetile_shape
        else:
            if trans_x == notrans:
                w_shape = add_shape + x.value.shape[:ndim]
                w_tile = add_basetile_shape + x.value.basetile_shape[:ndim]
                y_shape = add_shape + x.value.shape[ndim:]
                y_tile = add_basetile_shape + x.value.basetile_shape[ndim:]
            else:
                w_shape = add_shape + x.value.shape[-ndim:]
                w_tile = add_basetile_shape + x.value.basetile_shape[-ndim:]
                y_shape = add_shape + x.value.shape[:-ndim]
                y_tile = add_basetile_shape + x.value.basetile_shape[:-ndim]
        # Define W
        w_traits = TensorTraits(w_shape, w_tile)
        # TODO change distribution
        w_distr = [0] * w_traits.grid.nelems
        w_value = type(x.value)(w_traits, w_distr, next_tag)
        next_tag = w_value.next_tag
        # Create gradient of W with the same traits and distribution as W
        w_grad = type(x.value)(w_traits, w_distr, next_tag)
        next_tag = w_grad.next_tag
        # Define W as TensorMoments
        w = TensorMoments(w_value, w_grad, True)
        if bias:
            if len(add_shape) > 1:
                raise ValueError("Bias is not yet supported for " \
                        "len(add_shape) > 1")
            b_traits = TensorTraits(add_shape, add_basetile_shape)
            # TODO change distribution
            b_distr = [0] * b_traits.grid.nelems
            b_value = type(x.value)(b_traits, b_distr, next_tag)
            next_tag = b_value.next_tag
            # Create gradient of b with the same traits and distribution as b
            b_grad = type(x.value)(b_traits, b_distr, next_tag)
            next_tag = b_grad.next_tag
            # Define b as TensorMoments
            b = TensorMoments(b_value, b_grad, True)
        else:
            b = None
        # Define Y
        y_traits = TensorTraits(y_shape, y_tile)
        # TODO change distribution
        y_distr = [0] * y_traits.grid.nelems
        y_value = type(x.value)(y_traits, y_distr, next_tag)
        next_tag = y_value.next_tag
        # Create gradient of Y with the same traits and distribution as Y
        y_grad = type(x.value)(y_traits, y_distr, next_tag)
        next_tag = y_grad.next_tag
        # Define Y as TensorMoments
        y = TensorMoments(y_value, y_grad, True)
        # Create linear layer with all the provided data
        if type(x.value) is not nntile.tensor.Tensor_fp32:
            fp32_fast_tf32 = False
            fp32_convert_fp16 = False
        if fp32_fast_tf32:
            fp32_convert_fp16 = False
        if fp32_convert_fp16:
            x_traits = TensorTraits(x.value.shape, x.value.basetile_shape)
            x_distr = x.value.distribution
            x_fp16_value = Tensor_fp16(x_traits, x_distr, next_tag)
            next_tag = x_fp16_value.next_tag
            x_fp16_grad = Tensor_fp16(x_traits, x_distr, next_tag)
            next_tag = x_fp16_grad.next_tag
            x_fp16 = TensorMoments(x_fp16_value, x_fp16_grad, True)
            w_fp16_value = Tensor_fp16(w_traits, w_distr, next_tag)
            next_tag = w_fp16_value.next_tag
            w_fp16_grad = Tensor_fp16(w_traits, w_distr, next_tag)
            next_tag = w_fp16_grad.next_tag
            w_fp16 = TensorMoments(w_fp16_value, w_fp16_grad, True)
            y_fp16_value = Tensor_fp16(y_traits, y_distr, next_tag)
            next_tag = y_fp16_value.next_tag
            y_fp16_grad = Tensor_fp16(y_traits, y_distr, next_tag)
            next_tag = y_fp16_grad.next_tag
            y_fp16 = TensorMoments(y_fp16_value, y_fp16_grad, True)
            layer = Linear(side, trans_x, x, y, w, ndim, b, fp32_fast_tf32, \
                    fp32_convert_fp16, x_fp16, w_fp16, y_fp16)
        else:
            layer = Linear(side, trans_x, x, y, w, ndim, b, fp32_fast_tf32, \
                    redux=redux)
        # Return layer and next tag to be used
        return (layer, next_tag)

    # Forward propagation of the linear layer
    def forward_async(self):
        # Convert fp32 to fp16 if needed
        if self.fp32_convert_fp16:
            fp32_to_fp16_async(self.x.value, self.x_fp16.value)
            fp32_to_fp16_async(self.w.value, self.w_fp16.value)
        # Perform actual gemm
        if self.side == 'L':
            # Y = einsum('ij,jk->ik', op(X), W)
            # 'i' is a multi-index of dimension X.ndim-ndim
            # 'j' is a multi-index of dimension ndim
            # 'k' is a multi-index of dimension W.ndim-ndim
            if self.fp32_fast_tf32:
                gemm_ex_async(1.0, self.trans_x, self.x.value, notrans, \
                        self.w.value, 0.0, self.y.value, self.ndim, 0, \
                        redux=self.redux)
            elif self.fp32_convert_fp16:
                gemm_async(1.0, self.trans_x, self.x_fp16.value, notrans, \
                        self.w_fp16.value, 0.0, self.y_fp16.value, \
                        self.ndim, 0, redux=self.redux)
                fp16_to_fp32_async(self.y_fp16.value, self.y.value)
                self.x_fp16.value.wont_use()
                self.w_fp16.value.wont_use()
                self.y_fp16.value.wont_use()
            else:
                gemm_async(1.0, self.trans_x, self.x.value, notrans, \
                        self.w.value, 0.0, self.y.value, self.ndim, 0, \
                        redux=self.redux)
            if self.b is not None:
                add_fiber_async(1.0, self.b.value, 1.0, self.y.value,
                        self.y.value.ndim-1, 0)
        else:
            # Y = einsum('ij,jk->ik', W, op(X))
            # 'i' is a multi-index of dimension W.ndim-ndim
            # 'j' is a multi-index of dimension ndim
            # 'k' is a multi-index of dimension X.ndim-ndim
            if self.fp32_fast_tf32:
                gemm_ex_async(1.0, notrans, self.w.value, self.trans_x, \
                        self.x.value, 0.0, self.y.value, self.ndim, 0, \
                        redux=self.redux)
            elif self.fp32_convert_fp16:
                gemm_async(1.0, notrans, self.w_fp16.value, self.trans_x, \
                        self.x_fp16.value, 0.0, self.y_fp16.value, \
                        self.ndim, 0, redux=self.redux)
                fp16_to_fp32_async(self.y_fp16.value, self.y.value)
                self.x_fp16.value.wont_use()
                self.w_fp16.value.wont_use()
                self.y_fp16.value.wont_use()
            else:
                gemm_async(1.0, notrans, self.w.value, self.trans_x, \
                        self.x.value, 0.0, self.y.value, self.ndim, 0, \
                        redux=self.redux)
            if self.b is not None:
                add_fiber_async(1.0, self.b.value, 1.0, self.y.value, 0, 0)
        # Hint for StarPU that W tensor will
        # not be used soon and it is advised to offload data from GPU
        self.w.value.wont_use()
        self.x.value.wont_use()
        self.y.value.wont_use()
        if self.b is not None:
            self.b.value.wont_use()

    # Backward propagation of the linear layer
    def backward_async(self):
        # Convert fp32 to fp16 if needed
        if self.fp32_convert_fp16:
            fp32_to_fp16_async(self.y.grad, self.y_fp16.grad)
        # Gradient over W (weights)
        if self.w.grad_required:
            # Convert fp32 to fp16 if needed
            if self.fp32_convert_fp16:
                fp32_to_fp16_async(self.w.grad, self.w_fp16.grad)
            gemm_ndim = self.x.value.ndim - self.ndim
            if self.side == 'L':
                # Backward for Y = einsum('ij,jk->ik', op(X), W)
                # dW += einsum('ij,ik->jk', op(X), dY)
                # 'i' is a multi-index of dimension X.ndim-ndim
                # 'j' is a multi-index of dimension ndim
                # 'k' is a multi-index of dimension W.ndim-ndim
                if self.trans_x == notrans:
                    if self.fp32_fast_tf32:
                        gemm_ex_async(1.0, trans, self.x.value, notrans, \
                                self.y.grad, 1.0, self.w.grad, gemm_ndim, 0, \
                                redux=self.redux)
                    elif self.fp32_convert_fp16:
                        gemm_async(1.0, trans, self.x_fp16.value, notrans, \
                                self.y_fp16.grad, 1.0, self.w_fp16.grad, \
                                gemm_ndim, 0, redux=self.redux)
                    else:
                        gemm_async(1.0, trans, self.x.value, notrans, \
                                self.y.grad, 1.0, self.w.grad, gemm_ndim, 0, \
                                redux=self.redux)
                else:
                    if self.fp32_fast_tf32:
                        gemm_ex_async(1.0, notrans, self.x.value, notrans, \
                                self.y.grad, 1.0, self.w.grad, gemm_ndim, 0, \
                                redux=self.redux)
                    elif self.fp32_convert_fp16:
                        gemm_async(1.0, notrans, self.x_fp16.value, notrans, \
                                self.y_fp16.grad, 1.0, self.w_fp16.grad, \
                                gemm_ndim, 0, redux=self.redux)
                    else:
                        gemm_async(1.0, notrans, self.x.value, notrans, \
                                self.y.grad, 1.0, self.w.grad, gemm_ndim, 0, \
                                redux=self.redux)
            else:
                # Backward for Y = einsum('ij,jk->ik', W, op(X))
                # dW += einsum('ik,jk->ij', dY, op(X))
                # 'i' is a multi-index of dimension W.ndim-ndim
                # 'j' is a multi-index of dimension ndim
                # 'k' is a multi-index of dimension X.ndim-ndim
                if self.trans_x == notrans:
                    if self.fp32_fast_tf32:
                        gemm_ex_async(1.0, notrans, self.y.grad, trans, \
                                self.x.value, 1.0, self.w.grad, gemm_ndim, 0, \
                                redux=self.redux)
                    elif self.fp32_convert_fp16:
                        gemm_async(1.0, notrans, self.y_fp16.grad, trans, \
                                self.x_fp16.value, 1.0, self.w_fp16.grad, \
                                gemm_ndim, 0, redux=self.redux)
                    else:
                        gemm_async(1.0, notrans, self.y.grad, trans, \
                                self.x.value, 1.0, self.w.grad, gemm_ndim, 0, \
                                redux=self.redux)
                else:
                    if self.fp32_fast_tf32:
                        gemm_ex_async(1.0, notrans, self.y.grad, notrans, \
                                self.x.value, 1.0, self.w.grad, gemm_ndim, 0, \
                                redux=self.redux)
                    elif self.fp32_convert_fp16:
                        gemm_async(1.0, notrans, self.y_fp16.grad, notrans, \
                                self.x_fp16.value, 1.0, self.w_fp16.grad, \
                                gemm_ndim, 0, redux=self.redux)
                    else:
                        gemm_async(1.0, notrans, self.y.grad, notrans, \
                                self.x.value, 1.0, self.w.grad, gemm_ndim, 0, \
                                redux=self.redux)
            # Convert fp16 to fp32 if needed and offload data
            if self.fp32_convert_fp16:
                fp16_to_fp32_async(self.w_fp16.grad, self.w.grad)
                self.x_fp16.value.wont_use()
                self.w_fp16.grad.wont_use()
            # Hint StarPU to offload gradient over W if needed
            self.w.grad.wont_use()
            self.x.value.wont_use()
            self.y.grad.wont_use()
        if self.b is not None:
            if self.b.grad_required:
                if self.side == 'L':
                    sum_fiber_async(1.0, self.y.grad, 1.0, self.b.grad, \
                            self.y.value.ndim-1, 0, redux=self.redux)
                else:
                    sum_fiber_async(1.0, self.y.grad, 1.0, self.b.grad, 0, 0, \
                            redux=self.redux)
                self.b.grad.wont_use()
                self.y.grad.wont_use()
        # Gradient over X (input)
        if self.x.grad_required:
            # Convert fp32 to fp16 if needed
            if self.fp32_convert_fp16:
                fp32_to_fp16_async(self.x.grad, self.x_fp16.grad)
            gemm_ndim = self.w.value.ndim - self.ndim
            if self.side == 'L':
                # Backward for Y = einsum('ij,jk->ik', op(X), W)
                # d op(X) += einsum('ik,jk->ij', dY, W)
                # 'i' is a multi-index of dimension X.ndim-ndim
                # 'j' is a multi-index of dimension ndim
                # 'k' is a multi-index of dimension W.ndim-ndim
                if self.trans_x == notrans:
                    # dX += einsum('ik,jk->ij', dY, W)
                    if self.fp32_fast_tf32:
                        gemm_ex_async(1.0, notrans, self.y.grad, trans, \
                                self.w.value, 1.0, self.x.grad, gemm_ndim, 0, \
                                redux=self.redux)
                    elif self.fp32_convert_fp16:
                        gemm_async(1.0, notrans, self.y_fp16.grad, trans, \
                                self.w_fp16.value, 1.0, self.x_fp16.grad, \
                                gemm_ndim, 0, redux=self.redux)
                    else:
                        gemm_async(1.0, notrans, self.y.grad, trans, \
                                self.w.value, 1.0, self.x.grad, gemm_ndim, 0, \
                                redux=self.redux)
                else:
                    # dX += einsum('ik,jk->ij', W, dY)
                    if self.fp32_fast_tf32:
                        gemm_ex_async(1.0, notrans, self.w.value, trans, \
                                self.y.grad, 1.0, self.x.grad, gemm_ndim, 0, \
                                redux=self.redux)
                    elif self.fp32_convert_fp16:
                        gemm_async(1.0, notrans, self.w_fp16.value, trans, \
                                self.y_fp16.grad, 1.0, self.x_fp16.grad, \
                                gemm_ndim, 0, redux=self.redux)
                    else:
                        gemm_async(1.0, notrans, self.w.value, trans, \
                                self.y.grad, 1.0, self.x.grad, gemm_ndim, 0, \
                                redux=self.redux)
            else:
                # Backward for Y = einsum('ij,jk->ik', W, op(X))
                # d op(X) = einsum('ij,ik->jk', W, dY)
                # 'i' is a multi-index of dimension W.ndim-ndim
                # 'j' is a multi-index of dimension ndim
                # 'k' is a multi-index of dimension X.ndim-ndim
                if self.trans_x == notrans:
                    # dX += einsum('ij,ik->jk', W, dY)
                    if self.fp32_fast_tf32:
                        gemm_ex_async(1.0, trans, self.w.value, notrans, \
                                self.y.grad, 1.0, self.x.grad, gemm_ndim, 0, \
                                redux=self.redux)
                    elif self.fp32_convert_fp16:
                        gemm_async(1.0, trans, self.w_fp16.value, notrans, \
                                self.y_fp16.grad, 1.0, self.x_fp16.grad, \
                                gemm_ndim, 0, redux=self.redux)
                    else:
                        gemm_async(1.0, trans, self.w.value, notrans, \
                                self.y.grad, 1.0, self.x.grad, gemm_ndim, 0, \
                                redux=self.redux)
                else:
                    # dX = einsum('ij,ik->jk', dY, W)
                    if self.fp32_fast_tf32:
                        gemm_ex_async(1.0, trans, self.y.grad, notrans, \
                                self.w.value, 1.0, self.x.grad, gemm_ndim, 0, \
                                redux=self.redux)
                    elif self.fp32_convert_fp16:
                        gemm_async(1.0, trans, self.y_fp16.grad, notrans, \
                                self.w_fp16.value, 1.0, self.x_fp16.grad, \
                                gemm_ndim, 0, redux=self.redux)
                    else:
                        gemm_async(1.0, trans, self.y.grad, notrans, \
                                self.w.value, 1.0, self.x.grad, gemm_ndim, 0, \
                                redux=self.redux)
            # Convert fp16 to fp32 if needed and offload data
            if self.fp32_convert_fp16:
                fp16_to_fp32_async(self.x_fp16.grad, self.x.grad)
                self.x_fp16.grad.wont_use()
                self.w_fp16.value.wont_use()
            # Hint StarPU to offload certain buffers
            self.x.grad.wont_use()
        self.x.value.wont_use()
        self.y.value.wont_use()
        self.y.grad.wont_use()
        self.w.value.wont_use()
<|MERGE_RESOLUTION|>--- conflicted
+++ resolved
@@ -66,11 +66,7 @@
         self.trans_x = trans_x
         self.ndim = ndim
         self.x = x
-<<<<<<< HEAD
-        if self.x.grad:
-=======
         if self.x.grad is not None:
->>>>>>> 2ff89ee9
             self.x.grad.set_reduction_add()
         self.y = y
         self.y.value.set_reduction_add()
