--- conflicted
+++ resolved
@@ -17,9 +17,6 @@
 from .attention import Attention
 from .embedding import Embedding
 from .layer_norm import LayerNorm
-<<<<<<< HEAD
 from .fp32_to_fp16 import FP32_to_FP16
 from .fp16_to_fp32 import FP16_to_FP32
-=======
 from .add_slice import AddSlice
->>>>>>> ad111b6b
