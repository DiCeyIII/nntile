# @copyright (c) 2022-2023 Skolkovo Institute of Science and Technology
#                           (Skoltech). All rights reserved.
#
# NNTile is software framework for fast training of big neural networks on
# distributed-memory heterogeneous systems based on StarPU runtime system.
#
# @file wrappers/python/examples/gpt2_training.py
# GPT2 training example
#
# @version 1.0.0
# @author Aleksandr Mikhalev
# @author Aleksandr Katrutsa
# @date 2023-06-19

# Imports
import nntile
import math
import numpy as np
import time
import sys
import torch
from torch import Tensor
import torch.nn as nn
from transformers import GPT2Tokenizer, TextDataset, GPT2LMHeadModel
from transformers import GPT2Model, GPT2Config, GPT2LMHeadModel
from datasets import load_dataset
from nntile.model.gpt2 import GPT2
from nntile.tensor import copy_async
from nntile.loss import Frob
import pdb 
from typing import Union, Optional, Tuple, List
from packaging import version
import copy
import argparse

# Create argument parser
parser = argparse.ArgumentParser(prog="GPT2-based neural networks", \
        description="This example presents an NNTile implementation of a " \
        "GPT2-family of models and compares it against the Huggingface. " \
        "It checks relative accuracy of a forward pass (values of " \
        "activations) and backward pass (gradients of parameters and " \
        "activations) and a throughput of inference and training. It can " \
        "also fine-tune a pretrained NNTile model on a chosen dataset.")
parser.add_argument("--model", choices=["gpt2", "gpt2-small", "gpt2-medium", \
        "gpt2-large", "gpt2-xl"], default="gpt2")
parser.add_argument("--model-path")
parser.add_argument("--seq-len", type=int, default=1024)
parser.add_argument("--seq-len-tile", type=int, default=1024)
parser.add_argument("--batch-size", type=int, default=1)
parser.add_argument("--batch-size-tile", type=int, default=1)
parser.add_argument("--device", choices=["cpu", "cuda", "cuda:0", "cuda:1"], \
        default="cpu")
parser.add_argument("--nforward", type=int, default=10)
parser.add_argument("--nbackward", type=int, default=10)
#parser.add_argument("--dataset", choices=["WikiText-103"], \
#        default="WikiText-103")
#parser.add_argument("--dataset_path")
#parser.add_argument("--epoch", type=int)
#parser.add_argument("--epoch_warmup", type=int)
#parser.add_argument("--lr", type=float)

# Parse arguments
args = parser.parse_args()
print(args)

# Check arguments
assert args.seq_len > 0
assert args.seq_len_tile > 0
assert args.seq_len % args.seq_len_tile == 0
assert args.batch_size > 0
assert args.batch_size_tile > 0
assert args.batch_size % args.batch_size_tile == 0
assert args.nforward > 0
assert args.nbackward > 0

# Load named pretrained PyTorch model
pretrained_model_torch = GPT2LMHeadModel.from_pretrained(args.model, \
        cache_dir=args.model_path)

# Create a new PyTorch model with adjusted config and load weights from the
# pretrained one. This step is requried as some operations of GPT2 are still
# pending in NNTile implementation (bias in Linear layers and entire Attention
# layers).
config = copy.deepcopy(pretrained_model_torch.config)
config.attn_pdrop = 0
config.embd_pdrop = 0
config.resid_pdrop = 0
<<<<<<< HEAD
#config.n_head = 2
#config.num_hidden_layers = 3
=======
config.n_head = 2
config.num_hidden_layers = 5
>>>>>>> 7d3dc4be
model_torch = GPT2LMHeadModel(config)
# Current version splits lm_head and wte parameters, shared parameters will be
# supported soon
model_torch.lm_head.weight = nn.Parameter(pretrained_model_torch.lm_head \
        .weight.detach().clone())
model_torch.transformer.wte.weight = nn.Parameter(pretrained_model_torch \
        .transformer.wte.weight.detach().clone())
model_torch.transformer.wpe.weight = nn.Parameter(pretrained_model_torch \
        .transformer.wpe.weight.detach().clone())
model_torch.transformer.ln_f.weight = nn.Parameter(pretrained_model_torch \
        .transformer.ln_f.weight.detach().clone())
model_torch.transformer.ln_f.bias = nn.Parameter(pretrained_model_torch \
        .transformer.ln_f.bias.detach().clone())

# Linear layer without bias
class Conv1D(nn.Module):
    """
    1D-convolutional layer as defined by Radford et al. for OpenAI GPT (and
    also used in GPT-2).
    Basically works like a linear layer but the weights are transposed.
    Args:
        nf (`int`): The number of output features.
        nx (`int`): The number of input features.
    """

    def __init__(self, nf, nx):
        super().__init__()
        self.nf = nf
        self.weight = nn.Parameter(torch.empty(nx, nf))
        self.bias = torch.zeros((), device=args.device)
        nn.init.normal_(self.weight, std=0.02)

    def forward(self, x):
        size_out = x.size()[:-1] + (self.nf,)
        x = torch.addmm(self.bias, x.view(-1, x.size(-1)), self.weight)
        x = x.view(size_out)
        return x

# GPT2 MLP block with Linear layers without bias
class GPT2MLP(nn.Module):
    def __init__(self, intermediate_size, config):
        super().__init__()
        embed_dim = config.n_embd
        self.c_fc = Conv1D(intermediate_size, embed_dim)
        self.c_proj = Conv1D(embed_dim, intermediate_size)
        self.act = nn.GELU(approximate="tanh")
        self.dropout = nn.Dropout(config.resid_pdrop)

    def forward(self, hidden_states: Optional[Tuple[torch.FloatTensor]]) \
            -> torch.FloatTensor:
        hidden_states = self.c_fc(hidden_states)
        hidden_states = self.act(hidden_states)
        hidden_states = self.c_proj(hidden_states)
        hidden_states = self.dropout(hidden_states)
        return hidden_states

# Prepare PyTorch model: use MLP without bias and unmasked attention
class GPT2Attention(nn.Module):
    def __init__(self, config, is_cross_attention=False, layer_idx=None):
        super().__init__()

        max_positions = config.max_position_embeddings
        # self.register_buffer(
        #     "bias",
        #     torch.tril(torch.ones((max_positions, max_positions), dtype=torch.bool)).view(
        #         1, 1, max_positions, max_positions
        #     ),
        #     persistent=False,
        # )
        self.register_buffer(
            "bias",
            torch.ones((max_positions, max_positions), dtype=torch.bool).view(
                1, 1, max_positions, max_positions
            ),
            persistent=False,
        )
        self.register_buffer("masked_bias", torch.tensor(-1e4), persistent=False)

        self.embed_dim = config.hidden_size
        self.num_heads = config.num_attention_heads
        self.head_dim = self.embed_dim // self.num_heads
        self.split_size = self.embed_dim
        if self.head_dim * self.num_heads != self.embed_dim:
            raise ValueError(
                f"`embed_dim` must be divisible by num_heads (got `embed_dim`: {self.embed_dim} and `num_heads`:"
                f" {self.num_heads})."
            )
        # print('Scale attn weights',  config.scale_attn_weights)
        self.scale_attn_weights = config.scale_attn_weights
        self.is_cross_attention = is_cross_attention

        # Layer-wise attention scaling, reordering, and upcasting
        self.scale_attn_by_inverse_layer_idx = config.scale_attn_by_inverse_layer_idx
        self.layer_idx = layer_idx
        self.reorder_and_upcast_attn = config.reorder_and_upcast_attn

        if self.is_cross_attention:
            self.c_attn = Conv1D(2 * self.embed_dim, self.embed_dim)
            self.q_attn = Conv1D(self.embed_dim, self.embed_dim)
        else:
            self.c_attn = Conv1D(3 * self.embed_dim, self.embed_dim)
        self.c_proj = Conv1D(self.embed_dim, self.embed_dim)
        self.attn_dropout = nn.Dropout(config.attn_pdrop)
        self.resid_dropout = nn.Dropout(config.resid_pdrop)

        self.pruned_heads = set()

    # def prune_heads(self, heads):
    #     if len(heads) == 0:
    #         return
    #     heads, index = find_pruneable_heads_and_indices(heads, self.num_heads, self.head_dim, self.pruned_heads)
    #     index_attn = torch.cat([index, index + self.split_size, index + (2 * self.split_size)])

    #     # Prune conv1d layers
    #     self.c_attn = prune_conv1d_layer(self.c_attn, index_attn, dim=1)
    #     self.c_proj = prune_conv1d_layer(self.c_proj, index, dim=0)

    #     # Update hyper params
    #     self.split_size = (self.split_size // self.num_heads) * (self.num_heads - len(heads))
    #     self.num_heads = self.num_heads - len(heads)
    #     self.pruned_heads = self.pruned_heads.union(heads)

    def _attn(self, query, key, value, attention_mask=None, head_mask=None):
        attn_weights = torch.matmul(query, key.transpose(-1, -2))

        if self.scale_attn_weights:
            attn_weights = attn_weights / torch.full(
                [], value.size(-1) ** 0.5, dtype=attn_weights.dtype, device=attn_weights.device
            )

        # Layer-wise attention scaling
        if self.scale_attn_by_inverse_layer_idx:
            attn_weights = attn_weights / float(self.layer_idx + 1)

        if not self.is_cross_attention:
            # if only "normal" attention layer implements causal mask
            query_length, key_length = query.size(-2), key.size(-2)
            causal_mask = self.bias[:, :, key_length - query_length : key_length, :key_length]
            mask_value = torch.finfo(attn_weights.dtype).min
            # Need to be a tensor, otherwise we get error: `RuntimeError: expected scalar type float but found double`.
            # Need to be on the same device, otherwise `RuntimeError: ..., x and y to be on the same device`
            mask_value = torch.full([], mask_value, dtype=attn_weights.dtype).to(attn_weights.device)
            attn_weights = torch.where(causal_mask, attn_weights.to(attn_weights.dtype), mask_value)

        if attention_mask is not None:
            # Apply the attention mask
            attn_weights = attn_weights + attention_mask

        attn_weights = nn.functional.softmax(attn_weights, dim=-1)

        # Downcast (if necessary) back to V's dtype (if in mixed-precision) -- No-Op otherwise
        attn_weights = attn_weights.type(value.dtype)
        attn_weights = self.attn_dropout(attn_weights)

        # Mask heads if we want to
        if head_mask is not None:
            attn_weights = attn_weights * head_mask

        attn_output = torch.matmul(attn_weights, value)

        return attn_output, attn_weights

    # def _upcast_and_reordered_attn(self, query, key, value, attention_mask=None, head_mask=None):
    #     # Use `torch.baddbmm` (a bit more efficient w/ alpha param for scaling -- from Megatron-LM)
    #     bsz, num_heads, q_seq_len, dk = query.size()
    #     _, _, k_seq_len, _ = key.size()

    #     # Preallocate attn_weights for `baddbmm`
    #     attn_weights = torch.empty(bsz * num_heads, q_seq_len, k_seq_len, dtype=torch.float32, device=query.device)

    #     # Compute Scale Factor
    #     scale_factor = 1.0
    #     if self.scale_attn_weights:
    #         scale_factor /= float(value.size(-1)) ** 0.5

    #     if self.scale_attn_by_inverse_layer_idx:
    #         scale_factor /= float(self.layer_idx + 1)

    #     # Upcast (turn off autocast) and reorder (Scale K by 1 / root(dk))
    #     with autocast(enabled=False):
    #         q, k = query.reshape(-1, q_seq_len, dk), key.transpose(-1, -2).reshape(-1, dk, k_seq_len)
    #         attn_weights = torch.baddbmm(attn_weights, q.float(), k.float(), beta=0, alpha=scale_factor)
    #         attn_weights = attn_weights.reshape(bsz, num_heads, q_seq_len, k_seq_len)

    #     if not self.is_cross_attention:
    #         # if only "normal" attention layer implements causal mask
    #         query_length, key_length = query.size(-2), key.size(-2)
    #         causal_mask = self.bias[:, :, key_length - query_length : key_length, :key_length]
    #         mask_value = torch.finfo(attn_weights.dtype).min
    #         # Need to be a tensor, otherwise we get error: `RuntimeError: expected scalar type float but found double`.
    #         # Need to be on the same device, otherwise `RuntimeError: ..., x and y to be on the same device`
    #         mask_value = torch.tensor(mask_value, dtype=attn_weights.dtype).to(attn_weights.device)
    #         attn_weights = torch.where(causal_mask, attn_weights, mask_value)

    #     if attention_mask is not None:
    #         # Apply the attention mask
    #         attn_weights = attn_weights + attention_mask

    #     attn_weights = nn.functional.softmax(attn_weights, dim=-1)

    #     # Downcast (if necessary) back to V's dtype (if in mixed-precision) -- No-Op if otherwise
    #     if attn_weights.dtype != torch.float32:
    #         raise RuntimeError("Error with upcasting, attn_weights does not have dtype torch.float32")
    #     attn_weights = attn_weights.type(value.dtype)
    #     attn_weights = self.attn_dropout(attn_weights)

    #     # Mask heads if we want to
    #     if head_mask is not None:
    #         attn_weights = attn_weights * head_mask

    #     attn_output = torch.matmul(attn_weights, value)

    #     return attn_output, attn_weights

    def _split_heads(self, tensor, num_heads, attn_head_size):
        """
        Splits hidden_size dim into attn_head_size and num_heads
        """
        new_shape = tensor.size()[:-1] + (num_heads, attn_head_size)
        tensor = tensor.view(new_shape)
        return tensor.permute(0, 2, 1, 3)  # (batch, head, seq_length, head_features)

    def _merge_heads(self, tensor, num_heads, attn_head_size):
        """
        Merges attn_head_size dim and num_attn_heads dim into hidden_size
        """
        tensor = tensor.permute(0, 2, 1, 3).contiguous()
        new_shape = tensor.size()[:-2] + (num_heads * attn_head_size,)
        return tensor.view(new_shape)

    def forward(
        self,
        hidden_states: Optional[Tuple[torch.FloatTensor]],
        layer_past: Optional[Tuple[torch.Tensor]] = None,
        attention_mask: Optional[torch.FloatTensor] = None,
        head_mask: Optional[torch.FloatTensor] = None,
        encoder_hidden_states: Optional[torch.Tensor] = None,
        encoder_attention_mask: Optional[torch.FloatTensor] = None,
        use_cache: Optional[bool] = False,
        output_attentions: Optional[bool] = False,
    ) -> Tuple[Union[torch.Tensor, Tuple[torch.Tensor]], ...]:
        if encoder_hidden_states is not None:
            if not hasattr(self, "q_attn"):
                raise ValueError(
                    "If class is used as cross attention, the weights `q_attn` have to be defined. "
                    "Please make sure to instantiate class with `GPT2Attention(..., is_cross_attention=True)`."
                )

            query = self.q_attn(hidden_states)
            key, value = self.c_attn(encoder_hidden_states).split(self.split_size, dim=2)
            attention_mask = encoder_attention_mask
        else:
            query, key, value = self.c_attn(hidden_states).split(self.split_size, dim=2)

        query = self._split_heads(query, self.num_heads, self.head_dim)
        key = self._split_heads(key, self.num_heads, self.head_dim)
        value = self._split_heads(value, self.num_heads, self.head_dim)

        if layer_past is not None:
            past_key, past_value = layer_past
            key = torch.cat((past_key, key), dim=-2)
            value = torch.cat((past_value, value), dim=-2)

        if use_cache is True:
            present = (key, value)
        else:
            present = None

        if self.reorder_and_upcast_attn:
            attn_output, attn_weights = self._upcast_and_reordered_attn(query, key, value, attention_mask, head_mask)
        else:
            attn_output, attn_weights = self._attn(query, key, value, attention_mask, head_mask)

        attn_output = self._merge_heads(attn_output, self.num_heads, self.head_dim)
        attn_output = self.c_proj(attn_output)
        attn_output = self.resid_dropout(attn_output)

        outputs = (attn_output, present)
        if output_attentions:
            outputs += (attn_weights,)

        return outputs  # a, present, (attentions)
    
inner_dim = config.n_inner if config.n_inner is not None \
        else 4 * config.hidden_size

for h_idx in range(config.num_hidden_layers):
    model_torch.transformer.h[h_idx].ln_1.weight = nn.Parameter(pretrained_model_torch.transformer.h[h_idx].ln_1.weight.detach().clone())
    model_torch.transformer.h[h_idx].ln_1.bias = nn.Parameter(pretrained_model_torch.transformer.h[h_idx].ln_1.bias.detach().clone())
    model_torch.transformer.h[h_idx].ln_2.weight = nn.Parameter(pretrained_model_torch.transformer.h[h_idx].ln_2.weight.detach().clone())
    model_torch.transformer.h[h_idx].ln_2.bias = nn.Parameter(pretrained_model_torch.transformer.h[h_idx].ln_2.bias.detach().clone())
    model_torch.transformer.h[h_idx].attn = GPT2Attention(config)
    model_torch.transformer.h[h_idx].attn.c_attn.weight = nn.Parameter(pretrained_model_torch.transformer.h[h_idx].attn.c_attn.weight.detach().clone())
    model_torch.transformer.h[h_idx].attn.c_proj.weight = nn.Parameter(pretrained_model_torch.transformer.h[h_idx].attn.c_proj.weight.detach().clone())
    model_torch.transformer.h[h_idx].mlp = GPT2MLP(inner_dim, config)
    model_torch.transformer.h[h_idx].mlp.c_fc.weight = nn.Parameter(pretrained_model_torch.transformer.h[h_idx].mlp.c_fc.weight.detach().clone())
    model_torch.transformer.h[h_idx].mlp.c_proj.weight = nn.Parameter(pretrained_model_torch.transformer.h[h_idx].mlp.c_proj.weight.detach().clone())

# Print altered PyTorch model to be tested
print("PyTorch model:")
print(model_torch)

<<<<<<< HEAD
# Get output from a random input through the forward pass
input_value = torch.randint(config.vocab_size, \
        (args.batch_size, args.seq_len), dtype=torch.int64, device=args.device)
model_torch = model_torch.to(args.device)
output_value = model_torch(input_value)
output_value_np = output_value.logits.detach().cpu().numpy()

# Get gradients of parameters through the backward pass
output_grad = torch.ones_like(output_value.logits, device=args.device)
loss = (output_value.logits * output_grad).sum()
loss.backward(retain_graph=True)

# Initialize NNTile and StarPU
time0 = time.time()
=======

time0 = -time.time()
>>>>>>> 7d3dc4be
# Set up StarPU+MPI and init codelets
nntile_config = nntile.starpu.Config(-1, -1, 1)
nntile.starpu.init()
time1 = time.time() - time0
print("StarPU + NNTile + MPI init in {} seconds".format(time1))
next_tag = 0

# Prepare GPT2 model based on the NNTile backend
nntile_model, next_tag = GPT2.from_torch(model_torch, args.batch_size, \
        args.seq_len, config, next_tag)

# Check accuracy of the forward pass by the output activation
nntile_model.activations[0].value.from_array(input_value.cpu().numpy().T)
nntile_model.forward_async()
nntile.starpu.wait_for_all()
nntile_output_np = np.zeros_like(output_value_np.T, order='F')
nntile_model.activations[-1].value.to_array(nntile_output_np)
diff = np.linalg.norm(nntile_output_np.T - output_value_np)
norm = np.linalg.norm(output_value_np)
print("NNTile forward pass relative accuracy: {}".format(diff/norm))

# Run backward pass by the NNTile to get gradients of parameters
nntile_output_shape = nntile_model.activations[-1].value.shape
nntile_output_traits = nntile.tensor.TensorTraits(nntile_output_shape, \
        nntile_output_shape)
nntile_output = nntile.tensor.Tensor_fp32(nntile_output_traits, [0], next_tag)
next_tag = nntile_output.next_tag
output_grad_np = output_grad.detach().cpu().numpy().T
nntile_output.from_array(output_grad_np)
nntile_model.clear_gradients()
nntile.tensor.copy_async(nntile_output, nntile_model.activations[-1].grad)
nntile_model.backward_async()
nntile.starpu.wait_for_all()

<<<<<<< HEAD
# Now compare gradients
nntile_par_idx = 0
for name, p_torch in model_torch.named_parameters():
    p_torch_grad_np = p_torch.grad.detach().cpu().numpy()
    torch.cuda.synchronize()
    layer_name = name.split(".")[-2]
    if len(p_torch.shape) == 1 or layer_name in ("lm_head",):
        p_nntile = nntile_model.parameters[nntile_par_idx]
        p_nntile_grad_np = np.zeros(p_nntile.grad.shape, order="F", \
                dtype=np.float32)
        p_nntile.grad.to_array(p_nntile_grad_np)
        diff = np.linalg.norm(p_torch_grad_np - p_nntile_grad_np)
        norm = np.linalg.norm(p_torch_grad_np)
        nntile_par_idx += 1
    elif layer_name == "c_attn":
        attn_head_size = config.n_embd // config.n_head
        diff = 0
        norm = np.linalg.norm(p_torch_grad_np)
        for i_head in range(3*config.n_head):
            p_nntile = nntile_model.parameters[nntile_par_idx]
            p_nntile_grad_np = np.zeros(p_nntile.grad.shape, order="F", \
                    dtype=np.float32)
            p_nntile.grad.to_array(p_nntile_grad_np)
            current_grad_block = p_torch_grad_np[:, \
                    i_head*attn_head_size:(i_head+1)*attn_head_size]
            diff += np.linalg.norm(current_grad_block.T-p_nntile_grad_np) ** 2
            nntile_par_idx += 1
        diff = diff ** 0.5
    elif layer_name == "c_proj" and name.split(".")[-3] == "attn":
        attn_head_size = config.n_embd // config.n_head
        diff = 0
        norm = np.linalg.norm(p_torch_grad_np)
        for i_head in range(config.n_head):
            p_nntile = nntile_model.parameters[nntile_par_idx]
            p_nntile_grad_np = np.zeros(p_nntile.grad.shape, order="F", \
                    dtype=np.float32)
            p_nntile.grad.to_array(p_nntile_grad_np)
            current_grad_block = p_torch_grad_np[i_head*attn_head_size: \
                    (i_head+1)*attn_head_size, :]
            diff += np.linalg.norm(current_grad_block.T-p_nntile_grad_np) ** 2
            nntile_par_idx += 1
        diff = diff ** 0.5
    elif len(p_torch.shape) == 2:
        p_nntile = nntile_model.parameters[nntile_par_idx]
        p_nntile_grad_np = np.zeros(p_nntile.grad.shape, order="F", \
                dtype=np.float32)
        p_nntile.grad.to_array(p_nntile_grad_np)
        diff = np.linalg.norm(p_torch_grad_np - p_nntile_grad_np.T)
        norm = np.linalg.norm(p_torch_grad_np)
        nntile_par_idx += 1
    print("Relative error of gradient of {} = {}".format(name, diff/norm))

# Measure throughput of Torch forward pass
time0 = time.time()
for i in range(args.nforward):
    output_value = model_torch(input_value)
if args.device == "cuda":
    torch.cuda.synchronize()
time1 = time.time() - time0
print("Torch forward throughput (sequence/sec): ", \
        args.nforward * args.batch_size / time1)

# Measure throughput of Torch backward pass
time0 = time.time()
for i in range(args.nbackward):
    loss.backward(retain_graph=True)
if args.device == "cuda":
    torch.cuda.synchronize()
time1 = time.time() - time0
print("Torch backward throughput (sequence/sec): ", \
        args.nbackward * args.batch_size / time1)

# Measure throughput of the forward pass by NNTile
time0 = time.time()
for i in range(args.nforward):
    nntile_model.forward_async()
nntile.starpu.wait_for_all()
time1 = time.time() - time0
print("NNTile forward throughput (sequence/sec): ", \
        args.nforward * args.batch_size / time1)

time0 = time.time()
for i in range(args.nbackward):
    nntile_model.clear_gradients()
    nntile.tensor.copy_async(nntile_output, nntile_model.activations[-1].grad)
    nntile_model.backward_async()
=======
val_np = np.zeros((1,), order="F", dtype=np.float32)
fro_loss.val.to_array(val_np)
print("NNTile loss = {}".format(val_np[0]))
print("Relative difference between PyTorch and NNTile losses = {}".format(
    abs(val_np[0] - torch_loss.item()) / torch_loss.item()))

nntile_par_idx = 0
for name, p_torch in model_torch.named_parameters():
    layer_name = name.split(".")[-2]
    print(name)
    if len(p_torch.shape) == 1 or layer_name in ("lm_head",):
        p_nntile = nntile_model.parameters[nntile_par_idx]
        p_nntile_grad_np = np.zeros(p_nntile.grad.shape, order="F", dtype=np.float32)
        p_nntile.grad.to_array(p_nntile_grad_np)
        rel_error = torch.norm(p_torch.grad - torch.from_numpy(p_nntile_grad_np)) / \
                    torch.norm(p_torch.grad)
        nntile_par_idx += 1
    elif layer_name == "c_attn":
        p_torch_np = p_torch.grad.detach()
        n_embd = config.n_embd
        n_head = config.n_head
        attn_head_size = n_embd // n_head
        rel_error = 0
        for i_head in range(n_head):
            p_nntile = nntile_model.parameters[nntile_par_idx]
            p_nntile_grad_np = np.zeros(p_nntile.grad.shape, order="F", dtype=np.float32)
            p_nntile.grad.to_array(p_nntile_grad_np)
            current_grad_block = p_torch_np[:, i_head*attn_head_size:(i_head+1)*attn_head_size]
            rel_error += torch.norm(current_grad_block.T - torch.from_numpy(p_nntile_grad_np)) / \
                         torch.norm(current_grad_block)
            nntile_par_idx += 1
        for i_head in range(n_head):
            p_nntile = nntile_model.parameters[nntile_par_idx]
            p_nntile_grad_np = np.zeros(p_nntile.grad.shape, order="F", dtype=np.float32)
            p_nntile.grad.to_array(p_nntile_grad_np)
            current_grad_block = p_torch_np[:, n_embd+i_head*attn_head_size:n_embd+(i_head+1)*attn_head_size]
            rel_error += torch.norm(current_grad_block.T - torch.from_numpy(p_nntile_grad_np)) / \
                         torch.norm(current_grad_block)
            nntile_par_idx += 1
        for i_head in range(n_head):
            p_nntile = nntile_model.parameters[nntile_par_idx]
            p_nntile_grad_np = np.zeros(p_nntile.grad.shape, order="F", dtype=np.float32)
            p_nntile.grad.to_array(p_nntile_grad_np)
            current_grad_block = p_torch_np[:, 2*n_embd+i_head*attn_head_size: \
                                            2*n_embd+(i_head+1)*attn_head_size]
            rel_error += torch.norm(current_grad_block.T - torch.from_numpy(p_nntile_grad_np)) / \
                         torch.norm(current_grad_block)
            nntile_par_idx += 1
    elif layer_name == "c_proj" and name.split(".")[-3] == "attn":
        p_torch_np = p_torch.grad.detach()
        rel_error = 0
        for i_head in range(config.n_head):
            p_nntile = nntile_model.parameters[nntile_par_idx]
            p_nntile_grad_np = np.zeros(p_nntile.grad.shape, order="F", dtype=np.float32)
            p_nntile.grad.to_array(p_nntile_grad_np)
            current_grad_block = p_torch_np[i_head*attn_head_size:(i_head+1)*attn_head_size, :]
            rel_error += torch.norm(current_grad_block.T - torch.from_numpy(p_nntile_grad_np)) / \
                         torch.norm(current_grad_block)
            nntile_par_idx += 1
    elif len(p_torch.shape) == 2:
        p_nntile = nntile_model.parameters[nntile_par_idx]
        p_nntile_grad_np = np.zeros(p_nntile.grad.shape, order="F", dtype=np.float32)
        p_nntile.grad.to_array(p_nntile_grad_np)
        rel_error = torch.norm(p_torch.grad - torch.from_numpy(p_nntile_grad_np).T) / torch.norm(p_torch.grad)
        nntile_par_idx += 1
    print("Relative error in gradient in {} = {}".format(name, rel_error.item()))

# Wait for all scatters to finish
>>>>>>> 7d3dc4be
nntile.starpu.wait_for_all()
time1 = time.time() - time0
print("NNTile backward throughput (sequence/sec): ", \
        args.nbackward * args.batch_size / time1)

nntile_output.unregister()

# Check backward via Frob (MSE) loss
#nntile_model.clear_gradients()
#
#fro_loss, next_tag = Frob.generate_simple(nntile_model.activations[-1], \
#        next_tag)
#fro_loss.y.from_array(np.zeros((1, seq_len, config.vocab_size), order="F", \
#        dtype=np.float32))
## fro_loss.y.from_array(np.array(trial_true_output.detach().numpy(), \
##        order="F", dtype=np.float32))
#fro_loss.calc_async()
#
#nntile_model.backward_async()
#
## Describe GPT2 neural network
#tokenizer = GPT2Tokenizer.from_pretrained(args.model)
#
## Read dataset
#if dataset == "WikiText-103":
#    train_dataset = load_dataset("wikitext", "wikitext-103-v1", \
#            split='train', cache_dir=dataset_path).select(subdataset)
#    test_dataset = load_dataset("wikitext", "wikitext-103-v1", \
#            split='test', cache_dir=dataset_path).select(subdataset)
#else:
#    raise ValueError("{} dataset is not supported yet!".format(dataset))
#
## Tokenize and store as a single numpy array
#map_train_tokens = map(lambda x: tokenizer(x["text"])["input_ids"], \
#        train_dataset)
#list_train_tokens = []
#for seq in map_train_tokens:
#    list_train_tokens.extend(seq)
#num_train_tokens = len(list_train_tokens)
#num_train_seq = num_train_tokens // (seq_len+1)
#num_train_batches = num_train_seq // batch_size
#num_train_tokens_truncated = num_train_batches * batch_size * (seq_len+1)
#train_tokens = np.array(list_train_tokens[:num_train_tokens_truncated], \
#        order='F', dtype=np.int64)
#train_tokens = train_tokens.reshape(num_train_batches, batch_size, seq_len+1)
#print("Number of train sequences: {}".format(num_train_batches * batch_size))
#print("Number of train batches: {}".format(num_train_batches))

#
#
#val_np = np.zeros((1,), order="F", dtype=np.float32)
#fro_loss.val.to_array(val_np)
#print("NNTile loss = {}".format(val_np[0]))
#print("Relative difference between PyTorch and NNTile losses = {}".format(
#    abs(val_np[0] - torch_loss.item()) / torch_loss.item()))
#
#for i, (p_nntile, (name, p_torch)) in enumerate(zip(nntile_model.parameters, \
#        model_torch.named_parameters())):
#    p_nntile_grad_np = np.zeros(p_nntile.grad.shape, order="F", \
#            dtype=np.float32)
#    p_nntile.grad.to_array(p_nntile_grad_np)
#    layer_type = name.split(".")[-2]
#    if len(p_nntile.grad.shape) == 1 or layer_type in ("c_proj", "c_fc"):
#        rel_error = torch.norm(p_torch.grad \
#                - torch.from_numpy(p_nntile_grad_np)) \
#                / torch.norm(p_torch.grad)
#    elif len(p_nntile.grad.shape) == 2:
#        rel_error = torch.norm(p_torch.grad \
#                - torch.from_numpy(p_nntile_grad_np).T) \
#                / torch.norm(p_torch.grad)
#    print("Relative error in gradient in parameter {} = {}".format(i, \
#            rel_error.item()))
#
#p_nntile_grad_np = np.zeros(nntile_model.parameters[-1].grad.shape, \
#        order="F", dtype=np.float32)
#nntile_model.parameters[-1].grad.to_array(p_nntile_grad_np)
#rel_error = torch.norm(model_torch.lm_head.weight.grad \
#        - torch.from_numpy(p_nntile_grad_np).T) \
#        / torch.norm(model_torch.lm_head.weight.grad)
#print("Relative error in gradient in lm_head = {}".format(rel_error.item()))
#
## Wait for all scatters to finish
#nntile.starpu.wait_for_all()
#time0 += time.time()
#print("From PyTorch loader to NNTile batches in {} seconds".format(time0))
#
## Set up learning rate and optimizer for training
## optimizer = nntile.optimizer.SGD(nntile_model.get_parameters(), lr, \
##        next_tag, momentum=0.9, nesterov=False, weight_decay=0.)
#optimizer = nntile.optimizer.Adam(nntile_model.get_parameters(), lr, next_tag)
#next_tag = optimizer.get_next_tag()
#
## Define Cross Entropy loss function
#loss, next_tag = nntile.loss.CrossEntropy.generate_simple( \
#        nntile_model.activations[-1], next_tag)
#
## Set up training pipeline
#pipeline = nntile.pipeline.Pipeline(batch_input, batch_output, nntile_model, \
#        optimizer, loss, n_epochs)
#
## Compute test accuracy of the pretrained model using the test dataset
#test_top1_accuracy = 0
#total_num_samples = 0
#z_single_distr = [0]
#z_single = nntile.tensor.Tensor_fp32(x_single_traits, z_single_distr, next_tag)
#next_tag = z_single.next_tag
#for test_batch_data, test_batch_label in test_loader:
#    x_single.from_array(test_batch_data.view(-1, n_pixels).numpy())
#    nntile.tensor.scatter_async(x_single, m.activations[0].value)
#    m.forward_async()
#    nntile.tensor.gather_async(m.activations[-1].value, z_single)
#    output = np.zeros(z_single.shape, order="F", dtype=np.float32)
#    # to_array causes y_single to finish gather procedure
#    z_single.to_array(output)
#    pred_labels = np.argmax(output, 1)
#    test_top1_accuracy += np.sum(pred_labels == test_batch_label.numpy())
#    total_num_samples += test_batch_label.shape[0]
#test_top1_accuracy /= total_num_samples
#
#print("Test accuracy of the pretrained GPT model =", test_top1_accuracy)
#
## Prepare input and output batches for training by NNTile
#time0 = -time.time()
#batch_input = []
#batch_output = []
#x_single_traits = nntile.tensor.TensorTraits([batch_size, seq_len], \
#        [batch_size, seq_len])
#x_single_distr = [0]
#x_single = nntile.tensor.Tensor_int64(x_single_traits, x_single_distr, \
#        next_tag)
#next_tag = x_single.next_tag
#y_single = nntile.tensor.Tensor_int64(x_single_traits, x_single_distr, \
#        next_tag)
#next_tag = y_single.next_tag
#x_traits = nntile.tensor.TensorTraits([batch_size, seq_len], \
#        [batch_size_tile, seq_len_tile])
#x_distr = [0] * x_traits.grid.nelems
#for i in range(num_batches):
#    x = nntile.tensor.Tensor_int64(x_traits, x_distr, next_tag)
#    next_tag = x.next_tag
#    x_single.from_array(tokens[i, :, :-1])
#    nntile.tensor.scatter_async(x_single, x)
#    batch_input.append(x)
#    y = nntile.tensor.Tensor_int64(x_traits, x_distr, next_tag)
#    next_tag = y.next_tag
#    y_single.from_array(tokens[i, :, 1:])
#    nntile.tensor.scatter_async(y_single, y)
#    batch_output.append(y)
#
## Unregister single-tile tensors for data scattering/gathering
#x_single.unregister()
#y_single.unregister()

# Unregister all tensors related to model
nntile_model.unregister()

## Unregister optimizer states
#optimizer.unregister()
#
## Unregister loss function
#fro_loss.unregister()
#loss.unregister()
#
## Unregister input/output batches
#for x in batch_input:
#    x.unregister()
#for x in batch_output:
#    x.unregister()
#<|MERGE_RESOLUTION|>--- conflicted
+++ resolved
@@ -10,7 +10,7 @@
 # @version 1.0.0
 # @author Aleksandr Mikhalev
 # @author Aleksandr Katrutsa
-# @date 2023-06-19
+# @date 2023-06-21
 
 # Imports
 import nntile
@@ -85,13 +85,8 @@
 config.attn_pdrop = 0
 config.embd_pdrop = 0
 config.resid_pdrop = 0
-<<<<<<< HEAD
 #config.n_head = 2
 #config.num_hidden_layers = 3
-=======
-config.n_head = 2
-config.num_hidden_layers = 5
->>>>>>> 7d3dc4be
 model_torch = GPT2LMHeadModel(config)
 # Current version splits lm_head and wte parameters, shared parameters will be
 # supported soon
@@ -394,7 +389,6 @@
 print("PyTorch model:")
 print(model_torch)
 
-<<<<<<< HEAD
 # Get output from a random input through the forward pass
 input_value = torch.randint(config.vocab_size, \
         (args.batch_size, args.seq_len), dtype=torch.int64, device=args.device)
@@ -409,10 +403,6 @@
 
 # Initialize NNTile and StarPU
 time0 = time.time()
-=======
-
-time0 = -time.time()
->>>>>>> 7d3dc4be
 # Set up StarPU+MPI and init codelets
 nntile_config = nntile.starpu.Config(-1, -1, 1)
 nntile.starpu.init()
@@ -447,7 +437,6 @@
 nntile_model.backward_async()
 nntile.starpu.wait_for_all()
 
-<<<<<<< HEAD
 # Now compare gradients
 nntile_par_idx = 0
 for name, p_torch in model_torch.named_parameters():
@@ -534,76 +523,6 @@
     nntile_model.clear_gradients()
     nntile.tensor.copy_async(nntile_output, nntile_model.activations[-1].grad)
     nntile_model.backward_async()
-=======
-val_np = np.zeros((1,), order="F", dtype=np.float32)
-fro_loss.val.to_array(val_np)
-print("NNTile loss = {}".format(val_np[0]))
-print("Relative difference between PyTorch and NNTile losses = {}".format(
-    abs(val_np[0] - torch_loss.item()) / torch_loss.item()))
-
-nntile_par_idx = 0
-for name, p_torch in model_torch.named_parameters():
-    layer_name = name.split(".")[-2]
-    print(name)
-    if len(p_torch.shape) == 1 or layer_name in ("lm_head",):
-        p_nntile = nntile_model.parameters[nntile_par_idx]
-        p_nntile_grad_np = np.zeros(p_nntile.grad.shape, order="F", dtype=np.float32)
-        p_nntile.grad.to_array(p_nntile_grad_np)
-        rel_error = torch.norm(p_torch.grad - torch.from_numpy(p_nntile_grad_np)) / \
-                    torch.norm(p_torch.grad)
-        nntile_par_idx += 1
-    elif layer_name == "c_attn":
-        p_torch_np = p_torch.grad.detach()
-        n_embd = config.n_embd
-        n_head = config.n_head
-        attn_head_size = n_embd // n_head
-        rel_error = 0
-        for i_head in range(n_head):
-            p_nntile = nntile_model.parameters[nntile_par_idx]
-            p_nntile_grad_np = np.zeros(p_nntile.grad.shape, order="F", dtype=np.float32)
-            p_nntile.grad.to_array(p_nntile_grad_np)
-            current_grad_block = p_torch_np[:, i_head*attn_head_size:(i_head+1)*attn_head_size]
-            rel_error += torch.norm(current_grad_block.T - torch.from_numpy(p_nntile_grad_np)) / \
-                         torch.norm(current_grad_block)
-            nntile_par_idx += 1
-        for i_head in range(n_head):
-            p_nntile = nntile_model.parameters[nntile_par_idx]
-            p_nntile_grad_np = np.zeros(p_nntile.grad.shape, order="F", dtype=np.float32)
-            p_nntile.grad.to_array(p_nntile_grad_np)
-            current_grad_block = p_torch_np[:, n_embd+i_head*attn_head_size:n_embd+(i_head+1)*attn_head_size]
-            rel_error += torch.norm(current_grad_block.T - torch.from_numpy(p_nntile_grad_np)) / \
-                         torch.norm(current_grad_block)
-            nntile_par_idx += 1
-        for i_head in range(n_head):
-            p_nntile = nntile_model.parameters[nntile_par_idx]
-            p_nntile_grad_np = np.zeros(p_nntile.grad.shape, order="F", dtype=np.float32)
-            p_nntile.grad.to_array(p_nntile_grad_np)
-            current_grad_block = p_torch_np[:, 2*n_embd+i_head*attn_head_size: \
-                                            2*n_embd+(i_head+1)*attn_head_size]
-            rel_error += torch.norm(current_grad_block.T - torch.from_numpy(p_nntile_grad_np)) / \
-                         torch.norm(current_grad_block)
-            nntile_par_idx += 1
-    elif layer_name == "c_proj" and name.split(".")[-3] == "attn":
-        p_torch_np = p_torch.grad.detach()
-        rel_error = 0
-        for i_head in range(config.n_head):
-            p_nntile = nntile_model.parameters[nntile_par_idx]
-            p_nntile_grad_np = np.zeros(p_nntile.grad.shape, order="F", dtype=np.float32)
-            p_nntile.grad.to_array(p_nntile_grad_np)
-            current_grad_block = p_torch_np[i_head*attn_head_size:(i_head+1)*attn_head_size, :]
-            rel_error += torch.norm(current_grad_block.T - torch.from_numpy(p_nntile_grad_np)) / \
-                         torch.norm(current_grad_block)
-            nntile_par_idx += 1
-    elif len(p_torch.shape) == 2:
-        p_nntile = nntile_model.parameters[nntile_par_idx]
-        p_nntile_grad_np = np.zeros(p_nntile.grad.shape, order="F", dtype=np.float32)
-        p_nntile.grad.to_array(p_nntile_grad_np)
-        rel_error = torch.norm(p_torch.grad - torch.from_numpy(p_nntile_grad_np).T) / torch.norm(p_torch.grad)
-        nntile_par_idx += 1
-    print("Relative error in gradient in {} = {}".format(name, rel_error.item()))
-
-# Wait for all scatters to finish
->>>>>>> 7d3dc4be
 nntile.starpu.wait_for_all()
 time1 = time.time() - time0
 print("NNTile backward throughput (sequence/sec): ", \
