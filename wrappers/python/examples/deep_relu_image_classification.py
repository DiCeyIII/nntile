--- conflicted
+++ resolved
@@ -10,11 +10,7 @@
 # @version 1.0.0
 # @author Aleksandr Mikhalev
 # @author Aleksandr Katrutsa
-<<<<<<< HEAD
 # @date 2023-05-06
-=======
-# @date 2023-05-05
->>>>>>> 39f410c5
 
 # Imports
 import torch
