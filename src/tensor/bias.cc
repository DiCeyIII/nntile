/*! @copyright (c) 2022-2023 Skolkovo Institute of Science and Technology
 *                           (Skoltech). All rights reserved.
 *
 * NNTile is software framework for fast training of big neural networks on
 * distributed-memory heterogeneous systems based on StarPU runtime system.
 *
 * @file src/tensor/bias.cc
 * Bias operation for Tensor<T>
 *
 * @version 1.0.0
 * @author Aleksandr Mikhalev
<<<<<<< HEAD
 * @author Aleksandr Katrutsa
 * @date 2023-02-11
=======
 * @date 2023-03-26
>>>>>>> a1478f63
 * */

#include "nntile/tensor/bias.hh"
#include "nntile/starpu/bias.hh"

namespace nntile
{
namespace tensor
{

//! Tensor-wise bias operation
template<typename T>
void bias_async(T alpha, const Tensor<T> &src, const Tensor<T> &dst,
        Index axis)
{
    // Check dimensions
    if(dst.ndim != src.ndim+1)
    {
        throw std::runtime_error("dst.ndim != src.ndim+1");
    }
    // Check axis
    if(axis < 0)
    {
        throw std::runtime_error("axis < 0");
    }
    if(axis >= dst.ndim)
    {
        throw std::runtime_error("axis >= dst.ndim");
    }
    // Check shapes of tensors
    for(Index i = 0; i < axis; ++i)
    {
        if(dst.shape[i] != src.shape[i])
        {
            throw std::runtime_error("dst.shape[i] != src.shape[i]");
        }
        if(dst.basetile_shape[i] != src.basetile_shape[i])
        {
            throw std::runtime_error("dst.basetile_shape[i] != "
                    "src.basetile_shape[i]");
        }
    }
    for(Index i = axis+1; i < dst.ndim; ++i)
    {
        if(dst.shape[i] != src.shape[i-1])
        {
            throw std::runtime_error("dst.shape[i] != src.shape[i-1]");
        }
        if(dst.basetile_shape[i] != src.basetile_shape[i-1])
        {
            throw std::runtime_error("dst.basetile_shape[i] != "
                    "src.basetile_shape[i-1]");
        }
    }
    // Do nothing if alpha is zero
    if(alpha == 0.0)
    {
        return;
    }
    // Apply per-tile bias asynchronously as needed
    int mpi_rank = starpu_mpi_world_rank();
    int ret;
    for(Index i = 0; i < src.grid.nelems; ++i)
    {
        // Index of current source tile
        auto src_tile_index = src.grid.linear_to_index(i);
        // Source tile traits
        auto src_tile_traits = src.get_tile_traits(i);
        // Source tile handle
        auto src_tile_handle = src.get_tile_handle(i);
        // Set fixed indices of current destination tile
        std::vector<Index> dst_tile_index(dst.ndim);
        for(Index j = 0; j < axis; ++j)
        {
            dst_tile_index[j] = src_tile_index[j];
        }
        for(Index j = axis+1; j < dst.ndim; ++j)
        {
            dst_tile_index[j] = src_tile_index[j-1];
        }
        // Loop through all necessary destination tiles
        for(Index j = 0; j < dst.grid.shape[axis]; ++j)
        {
            // Set floating axis
            dst_tile_index[axis] = j;
            // Get linear offset from index
            Index dst_tile_offset = dst.grid.index_to_linear(dst_tile_index);
            // Get destination tile handle
            auto dst_tile_handle = dst.get_tile_handle(dst_tile_offset);
            // MPI rank of the destination tile
            int dst_tile_rank = dst_tile_handle.mpi_get_rank();
            // Transfer data
            src_tile_handle.mpi_transfer(dst_tile_rank, mpi_rank);
            // Execute on destination node
            if(mpi_rank == dst_tile_rank)
            {
                // Get destination tile traits
                auto dst_tile_traits = dst.get_tile_traits(dst_tile_offset);
                // Reshape inputs: src_tile -> (m,n), dst_tile -> (m,k,n)
                Index m, n, k;
                if(axis == 0)
                {
                    m = 1;
                    n = src_tile_traits.nelems;
                    k = dst_tile_traits.shape[0];
                }
                else if(axis == dst.ndim-1)
                {
                    m = src_tile_traits.nelems;
                    n = 1;
                    k = dst_tile_traits.shape[axis];
                }
                else
                {
                    m = dst_tile_traits.stride[axis];
                    n = dst_tile_traits.matrix_shape[axis+1][1];
                    k = dst_tile_traits.shape[axis];
                }
                // Insert corresponding task
                starpu::bias::submit<T>(m, n, k, alpha, src_tile_handle,
                        dst_tile_handle);
            }
            // Flush cache for the output tile on every node
            dst_tile_handle.mpi_flush();
        }
    }
}

//! Tensor-wise bias operation
template<typename T>
void bias(T alpha, const Tensor<T> &src, const Tensor<T> &dst, Index axis)
{
    bias_async<T>(alpha, src, dst, axis);
    starpu_task_wait_for_all();
    starpu_mpi_wait_for_all(MPI_COMM_WORLD);
}

// Explicit instantiation of template
template
void bias_async<fp32_t>(fp32_t alpha, const Tensor<fp32_t> &src,
        const Tensor<fp32_t> &dst, Index axis);

template
void bias_async<fp64_t>(fp64_t alpha, const Tensor<fp64_t> &src,
        const Tensor<fp64_t> &dst, Index axis);

// Explicit instantiation of template
template
void bias<fp32_t>(fp32_t alpha, const Tensor<fp32_t> &src,
        const Tensor<fp32_t> &dst, Index axis);

template
void bias<fp64_t>(fp64_t alpha, const Tensor<fp64_t> &src,
        const Tensor<fp64_t> &dst, Index axis);


//! Asynchronous tensor-wise add scalar operation
/*! @param[in] alpha: Input scalar value 
 * @param[inout] src: Input and output tensor for the add scalar operation
 * */
template<typename T>
void bias_async(T alpha, const Tensor<T> &src)
{
    int mpi_size = starpu_mpi_world_size();
    int mpi_rank = starpu_mpi_world_rank();
    // Launch all the required tasks
    for(Index i = 0; i < src.grid.nelems; ++i)
    {
        // Get handle for corresponding tiles of src and dst
        auto src_tile_handle = src.get_tile_handle(i);
        // MPI rank of the destination tile
        int src_tile_rank = src_tile_handle.mpi_get_rank();
        // Transfer data
        src_tile_handle.mpi_transfer(src_tile_rank, mpi_rank);
        // Execute only on destination node
        if(mpi_rank == src_tile_rank)
        {
            auto traits = src.get_tile_traits(i);
            starpu::bias::submit<T>(alpha, traits.nelems,
                    src_tile_handle);
        }
        // Flush cache for the output tile on every node
        src_tile_handle.mpi_flush();
    }
}

//! Blocking version of tensor-wise add scalar operation
/*! @param[in] alpha: Input scalar value 
 * @param[inout] src: Input and output tensor for the add scalar operation
 * */
template<typename T>
void bias(T alpha, const Tensor<T> &src)
{
    bias_async<T>(alpha, src);
    starpu_task_wait_for_all();
    starpu_mpi_wait_for_all(MPI_COMM_WORLD);
}

// Explicit instantiation
template
void bias_async<fp32_t>(fp32_t alpha, const Tensor<fp32_t> &src);

template
void bias_async<fp64_t>(fp64_t alpha, const Tensor<fp64_t> &src);

// Explicit instantiation
template
void bias<fp32_t>(fp32_t alpha, const Tensor<fp32_t> &src);

template
void bias<fp64_t>(fp64_t alpha, const Tensor<fp64_t> &src);

} // namespace tensor
} // namespace nntile
<|MERGE_RESOLUTION|>--- conflicted
+++ resolved
@@ -9,12 +9,7 @@
  *
  * @version 1.0.0
  * @author Aleksandr Mikhalev
-<<<<<<< HEAD
- * @author Aleksandr Katrutsa
- * @date 2023-02-11
-=======
  * @date 2023-03-26
->>>>>>> a1478f63
  * */
 
 #include "nntile/tensor/bias.hh"
@@ -170,62 +165,5 @@
 void bias<fp64_t>(fp64_t alpha, const Tensor<fp64_t> &src,
         const Tensor<fp64_t> &dst, Index axis);
 
-
-//! Asynchronous tensor-wise add scalar operation
-/*! @param[in] alpha: Input scalar value 
- * @param[inout] src: Input and output tensor for the add scalar operation
- * */
-template<typename T>
-void bias_async(T alpha, const Tensor<T> &src)
-{
-    int mpi_size = starpu_mpi_world_size();
-    int mpi_rank = starpu_mpi_world_rank();
-    // Launch all the required tasks
-    for(Index i = 0; i < src.grid.nelems; ++i)
-    {
-        // Get handle for corresponding tiles of src and dst
-        auto src_tile_handle = src.get_tile_handle(i);
-        // MPI rank of the destination tile
-        int src_tile_rank = src_tile_handle.mpi_get_rank();
-        // Transfer data
-        src_tile_handle.mpi_transfer(src_tile_rank, mpi_rank);
-        // Execute only on destination node
-        if(mpi_rank == src_tile_rank)
-        {
-            auto traits = src.get_tile_traits(i);
-            starpu::bias::submit<T>(alpha, traits.nelems,
-                    src_tile_handle);
-        }
-        // Flush cache for the output tile on every node
-        src_tile_handle.mpi_flush();
-    }
-}
-
-//! Blocking version of tensor-wise add scalar operation
-/*! @param[in] alpha: Input scalar value 
- * @param[inout] src: Input and output tensor for the add scalar operation
- * */
-template<typename T>
-void bias(T alpha, const Tensor<T> &src)
-{
-    bias_async<T>(alpha, src);
-    starpu_task_wait_for_all();
-    starpu_mpi_wait_for_all(MPI_COMM_WORLD);
-}
-
-// Explicit instantiation
-template
-void bias_async<fp32_t>(fp32_t alpha, const Tensor<fp32_t> &src);
-
-template
-void bias_async<fp64_t>(fp64_t alpha, const Tensor<fp64_t> &src);
-
-// Explicit instantiation
-template
-void bias<fp32_t>(fp32_t alpha, const Tensor<fp32_t> &src);
-
-template
-void bias<fp64_t>(fp64_t alpha, const Tensor<fp64_t> &src);
-
 } // namespace tensor
 } // namespace nntile
