--- conflicted
+++ resolved
@@ -60,11 +60,8 @@
     "kernel/embedding_backward/cpu.cc"
     "kernel/mask_scalar/cpu.cc"
     "kernel/scal/cpu.cc"
-<<<<<<< HEAD
     "kernel/adam_step/cpu.cc"
-=======
     "kernel/transpose/cpu.cc"
->>>>>>> 464ffbdb
     )
 
 if(NNTILE_USE_CUDA)
@@ -114,11 +111,8 @@
         "kernel/add_scalar/cuda.cu"
         "kernel/scal/cuda.cu"
         "kernel/hypot/cuda.cu"
-<<<<<<< HEAD
         "kernel/adam_step/cuda.cu"
-=======
         "kernel/transpose/cuda.cu"
->>>>>>> 464ffbdb
         )
 endif()
 
@@ -173,11 +167,8 @@
     "starpu/embedding_backward.cc"
     "starpu/mask_scalar.cc"
     "starpu/scal.cc"
-<<<<<<< HEAD
     "starpu/adam_step.cc"
-=======
     "starpu/transpose.cc"
->>>>>>> 464ffbdb
     )
 
 set(TILE_SRC
@@ -290,11 +281,8 @@
     "tensor/embedding_backward.cc"
     "tensor/mask_scalar.cc"
     "tensor/hypot.cc"
-<<<<<<< HEAD
     "tensor/adam_step.cc"
-=======
     "tensor/transpose.cc"
->>>>>>> 464ffbdb
     )
 
 set(LAYER_SRC
