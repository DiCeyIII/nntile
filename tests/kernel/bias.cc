--- conflicted
+++ resolved
@@ -9,12 +9,7 @@
  *
  * @version 1.0.0
  * @author Aleksandr Mikhalev
-<<<<<<< HEAD
- * @author Aleksandr Katrutsa
- * @date 2023-02-10
-=======
  * @date 2023-03-26
->>>>>>> a1478f63
  * */
 
 #include "nntile/kernel/bias.hh"
@@ -134,41 +129,16 @@
 #endif // NNTILE_USE_CUDA
 }
 
-template<typename T>
-void validate(T val, Index num_elements)
-{
-    constexpr T eps = std::numeric_limits<T>::epsilon();
-    // Init test input
-    std::vector<T> x(num_elements);
-    for (Index i = 0; i < num_elements; ++i)
-        x[i] = i / rand();
-    std::vector<T> y(x);
-    // Check low-level kernel
-    std::cout << "Run kernel::bias::cpu<T>\n";
-    cpu<T>(val, num_elements, &x[0]);
-    for (Index i = 0; i < num_elements; ++i)
-        TEST_ASSERT(y[i] + val == x[i]);
-    std::cout << "OK: kernel::bias::cpu<T>\n";
-}
-
 int main(int argc, char **argv)
 {
-    // Validate bias for middle axis
     validate<fp32_t>(1, 9, 10);
     validate<fp32_t>(8, 9, 1);
     validate<fp32_t>(8, 1, 10);
     validate<fp32_t>(4, 7, 8);
-
     validate<fp64_t>(1, 9, 10);
     validate<fp64_t>(8, 9, 1);
     validate<fp64_t>(8, 1, 10);
     validate<fp64_t>(4, 7, 8);
 
-    // Validate bias of all tensor elements
-    validate<fp32_t>(10, 100);
-    validate<fp32_t>(-1, 10);
-    validate<fp64_t>(10.5, 1000);
-    validate<fp64_t>(-1, 10);
-
     return 0;
 }
