--- conflicted
+++ resolved
@@ -9,11 +9,7 @@
  *
  * @version 1.0.0
  * @author Aleksandr Mikhalev
-<<<<<<< HEAD
- * @date 2023-03-22
-=======
  * @date 2023-03-28
->>>>>>> 27874c00
  * */
 
 #include "nntile/starpu/gemm.hh"
