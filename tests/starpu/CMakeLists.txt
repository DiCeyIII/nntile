--- conflicted
+++ resolved
@@ -30,11 +30,8 @@
     "prod"
     "maxsumexp"
     "softmax"
-<<<<<<< HEAD
     "sqrt"
-=======
     "maximum"
->>>>>>> a909c711
     )
 
 # Add target for local coverage
