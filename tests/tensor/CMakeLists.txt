# @copyright (c) 2022-2023 Skolkovo Institute of Science and Technology
#                          (Skoltech). All rights reserved.
#
# NNTile is software framework for fast training of big neural networks on
# distributed-memory heterogeneous systems based on StarPU runtime system.
#
# @file tests/tensor/CMakeLists.txt
# Tests for nntile::tensor functions
#
# @version 1.0.0
# @author Aleksandr Mikhalev
# @author Aleksandr Katrutsa
# @date 2023-02-10

# All unit tests without arguments to test executable
set(TESTS
    "traits"
    "distributions"
    )

set(TESTS_MPI
    "tensor"
    "copy"
    "copy_intersection"
    "scatter"
    "gather"
    "clear"
    "axpy"
    "bias"
    "randn"
    "gemm"
    "gelu"
    "gelutanh"
    "dgelu"
    "dgelutanh"
    "drelu"
    "relu"
    "sumnorm"
    "nrm2"
    "normalize"
    "prod"
    "maxsumexp"
    "softmax"
<<<<<<< HEAD
    "sqrt"
=======
    "maximum"
>>>>>>> a909c711
    )

# Add target for local coverage
if(BUILD_COVERAGE)
    setup_target_for_coverage_lcov(NAME coverage_tensor
        EXECUTABLE ctest -R tests_tensor_
        LCOV_ARGS --no-external
        GENHTML_ARGS --prefix ${PROJECT_SOURCE_DIR})
endif()

foreach(test IN LISTS TESTS)
    add_test_set(TARGET_NAME tests_tensor_${test}
        EXEC_NAME test_${test}
        SOURCES ${test}.cc
        LINK_LIBRARIES nntile
        COV_ENABLE ${BUILD_COVERAGE}
        COV_NAME coverage_tensor_${test}
        COV_GLOBAL coverage_tensor coverage
        )
endforeach()

foreach(test IN LISTS TESTS_MPI)
    add_test_set(TARGET_NAME tests_tensor_${test}
        EXEC_NAME test_${test}
        SOURCES ${test}.cc
        LINK_LIBRARIES nntile
        MPI_NUMPROC 4
        COV_ENABLE ${BUILD_COVERAGE}
        COV_NAME coverage_tensor_${test}
        COV_GLOBAL coverage_tensor coverage
        )
endforeach()
<|MERGE_RESOLUTION|>--- conflicted
+++ resolved
@@ -41,11 +41,8 @@
     "prod"
     "maxsumexp"
     "softmax"
-<<<<<<< HEAD
     "sqrt"
-=======
     "maximum"
->>>>>>> a909c711
     )
 
 # Add target for local coverage
