--- conflicted
+++ resolved
@@ -11,11 +11,7 @@
 # @author Aleksandr Mikhalev
 # @author Aleksandr Katrutsa
 # @author Konstantin Sozykin
-<<<<<<< HEAD
 # @date 2023-03-29
-=======
-# @date 2023-03-26
->>>>>>> 70ceedca
 
 # All unit tests without arguments to test executable
 set(TESTS
@@ -50,11 +46,8 @@
     "sqrt"
     "maximum"
     "addcdiv"
-<<<<<<< HEAD
     "scal"
-=======
     "scalprod"
->>>>>>> 70ceedca
     )
 
 # Add target for local coverage
